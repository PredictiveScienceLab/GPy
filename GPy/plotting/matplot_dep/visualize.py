--- conflicted
+++ resolved
@@ -88,12 +88,7 @@
 
 
 class lvm(matplotlib_show):
-<<<<<<< HEAD
-    
     def __init__(self, vals, model, data_visualize, latent_axes=None, sense_axes=None, latent_index=[0,1], disable_drag=False):
-=======
-    def __init__(self, vals, model, data_visualize, latent_axes=None, sense_axes=None, latent_index=[0,1]):
->>>>>>> b520eb21
         """Visualize a latent variable model
 
         :param model: the latent variable model to visualize.
