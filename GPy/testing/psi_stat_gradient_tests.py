'''
Created on 22 Apr 2013

@author: maxz
'''
import unittest
import numpy

import GPy
import itertools
from GPy.core import Model

<<<<<<< HEAD
class PsiStatModel(Model):
    def __init__(self, which, X, X_variance, Z, M, kernel):
=======
class PsiStatModel(model):
    def __init__(self, which, X, X_variance, Z, num_inducing, kernel):
>>>>>>> 3fbd7e49
        self.which = which
        self.X = X
        self.X_variance = X_variance
        self.Z = Z
        self.N, self.input_dim = X.shape
        self.num_inducing, input_dim = Z.shape
        assert self.input_dim == input_dim, "shape missmatch: Z:{!s} X:{!s}".format(Z.shape, X.shape)
        self.kern = kernel
        super(PsiStatModel, self).__init__()
        self.psi_ = self.kern.__getattribute__(self.which)(self.Z, self.X, self.X_variance)
    def _get_param_names(self):
        Xnames = ["{}_{}_{}".format(what, i, j) for what, i, j in itertools.product(['X', 'X_variance'], range(self.N), range(self.input_dim))]
        Znames = ["Z_{}_{}".format(i, j) for i, j in itertools.product(range(self.num_inducing), range(self.input_dim))]
        return Xnames + Znames + self.kern._get_param_names()
    def _get_params(self):
        return numpy.hstack([self.X.flatten(), self.X_variance.flatten(), self.Z.flatten(), self.kern._get_params()])
    def _set_params(self, x, save_old=True, save_count=0):
        start, end = 0, self.X.size
        self.X = x[start:end].reshape(self.N, self.input_dim)
        start, end = end, end + self.X_variance.size
        self.X_variance = x[start: end].reshape(self.N, self.input_dim)
        start, end = end, end + self.Z.size
        self.Z = x[start: end].reshape(self.num_inducing, self.input_dim)
        self.kern._set_params(x[end:])
    def log_likelihood(self):
        return self.kern.__getattribute__(self.which)(self.Z, self.X, self.X_variance).sum()
    def _log_likelihood_gradients(self):
        psimu, psiS = self.kern.__getattribute__("d" + self.which + "_dmuS")(numpy.ones_like(self.psi_), self.Z, self.X, self.X_variance)
        try:
            psiZ = self.kern.__getattribute__("d" + self.which + "_dZ")(numpy.ones_like(self.psi_), self.Z, self.X, self.X_variance)
        except AttributeError:
            psiZ = numpy.zeros(self.num_inducing * self.input_dim)
        thetagrad = self.kern.__getattribute__("d" + self.which + "_dtheta")(numpy.ones_like(self.psi_), self.Z, self.X, self.X_variance).flatten()
        return numpy.hstack((psimu.flatten(), psiS.flatten(), psiZ.flatten(), thetagrad))

class DPsiStatTest(unittest.TestCase):
    input_dim = 5
    N = 50
    num_inducing = 10
    input_dim = 20
    X = numpy.random.randn(N, input_dim)
    X_var = .5 * numpy.ones_like(X) + .4 * numpy.clip(numpy.random.randn(*X.shape), 0, 1)
    Z = numpy.random.permutation(X)[:num_inducing]
    Y = X.dot(numpy.random.randn(input_dim, input_dim))
#     kernels = [GPy.kern.linear(input_dim, ARD=True, variances=numpy.random.rand(input_dim)), GPy.kern.rbf(input_dim, ARD=True), GPy.kern.bias(input_dim)]

    kernels = [GPy.kern.linear(input_dim), GPy.kern.rbf(input_dim), GPy.kern.bias(input_dim),
               GPy.kern.linear(input_dim) + GPy.kern.bias(input_dim),
               GPy.kern.rbf(input_dim) + GPy.kern.bias(input_dim)]

    def testPsi0(self):
        for k in self.kernels:
            m = PsiStatModel('psi1', X=self.X, X_variance=self.X_var, Z=self.Z,
                         num_inducing=self.num_inducing, kernel=k)
            try:
                assert m.checkgrad(), "{} x psi0".format("+".join(map(lambda x: x.name, k.parts)))
            except:
                import ipdb;ipdb.set_trace()

#     def testPsi1(self):
#         for k in self.kernels:
#             m = PsiStatModel('psi1', X=self.X, X_variance=self.X_var, Z=self.Z,
#                      num_inducing=self.num_inducing, kernel=k)
#             assert m.checkgrad(), "{} x psi1".format("+".join(map(lambda x: x.name, k.parts)))

    def testPsi2_lin(self):
        k = self.kernels[0]
        m = PsiStatModel('psi2', X=self.X, X_variance=self.X_var, Z=self.Z,
                     num_inducing=self.num_inducing, kernel=k)
        assert m.checkgrad(), "{} x psi2".format("+".join(map(lambda x: x.name, k.parts)))
    def testPsi2_lin_bia(self):
        k = self.kernels[3]
        m = PsiStatModel('psi2', X=self.X, X_variance=self.X_var, Z=self.Z,
                     num_inducing=self.num_inducing, kernel=k)
        assert m.checkgrad(), "{} x psi2".format("+".join(map(lambda x: x.name, k.parts)))
    def testPsi2_rbf(self):
        k = self.kernels[1]
        m = PsiStatModel('psi2', X=self.X, X_variance=self.X_var, Z=self.Z,
                     num_inducing=self.num_inducing, kernel=k)
        assert m.checkgrad(), "{} x psi2".format("+".join(map(lambda x: x.name, k.parts)))
    def testPsi2_rbf_bia(self):
        k = self.kernels[-1]
        m = PsiStatModel('psi2', X=self.X, X_variance=self.X_var, Z=self.Z,
                     num_inducing=self.num_inducing, kernel=k)
        assert m.checkgrad(), "{} x psi2".format("+".join(map(lambda x: x.name, k.parts)))
    def testPsi2_bia(self):
        k = self.kernels[2]
        m = PsiStatModel('psi2', X=self.X, X_variance=self.X_var, Z=self.Z,
                     num_inducing=self.num_inducing, kernel=k)
        assert m.checkgrad(), "{} x psi2".format("+".join(map(lambda x: x.name, k.parts)))


if __name__ == "__main__":
    import sys
    interactive = 'i' in sys.argv
    if interactive:
#         N, num_inducing, input_dim, input_dim = 30, 5, 4, 30
#         X = numpy.random.rand(N, input_dim)
#         k = GPy.kern.linear(input_dim) + GPy.kern.bias(input_dim) + GPy.kern.white(input_dim, 0.00001)
#         K = k.K(X)
#         Y = numpy.random.multivariate_normal(numpy.zeros(N), K, input_dim).T
#         Y -= Y.mean(axis=0)
#         k = GPy.kern.linear(input_dim) + GPy.kern.bias(input_dim) + GPy.kern.white(input_dim, 0.00001)
#         m = GPy.models.Bayesian_GPLVM(Y, input_dim, kernel=k, num_inducing=num_inducing)
#         m.ensure_default_constraints()
#         m.randomize()
# #         self.assertTrue(m.checkgrad())
        numpy.random.seed(0)
        input_dim = 5
        N = 50
        num_inducing = 10
        D = 15
        X = numpy.random.randn(N, input_dim)
        X_var = .5 * numpy.ones_like(X) + .1 * numpy.clip(numpy.random.randn(*X.shape), 0, 1)
        Z = numpy.random.permutation(X)[:num_inducing]
        Y = X.dot(numpy.random.randn(input_dim, D))
#         kernel = GPy.kern.bias(input_dim)
#
#         kernels = [GPy.kern.linear(input_dim), GPy.kern.rbf(input_dim), GPy.kern.bias(input_dim),
#                GPy.kern.linear(input_dim) + GPy.kern.bias(input_dim),
#                GPy.kern.rbf(input_dim) + GPy.kern.bias(input_dim)]

#         for k in kernels:
#             m = PsiStatModel('psi1', X=X, X_variance=X_var, Z=Z,
#                      num_inducing=num_inducing, kernel=k)
#             assert m.checkgrad(), "{} x psi1".format("+".join(map(lambda x: x.name, k.parts)))
#
#         m0 = PsiStatModel('psi0', X=X, X_variance=X_var, Z=Z,
#                          num_inducing=num_inducing, kernel=GPy.kern.linear(input_dim))
#         m1 = PsiStatModel('psi1', X=X, X_variance=X_var, Z=Z,
#                          num_inducing=num_inducing, kernel=kernel)
#         m1 = PsiStatModel('psi1', X=X, X_variance=X_var, Z=Z,
#                          num_inducing=num_inducing, kernel=kernel)
#         m2 = PsiStatModel('psi2', X=X, X_variance=X_var, Z=Z,
#                          num_inducing=num_inducing, kernel=GPy.kern.rbf(input_dim))
        m3 = PsiStatModel('psi2', X=X, X_variance=X_var, Z=Z,
                         num_inducing=num_inducing, kernel=GPy.kern.linear(input_dim, ARD=True, variances=numpy.random.rand(input_dim)))
        m3.ensure_default_constraints()
        # + GPy.kern.bias(input_dim))
#         m4 = PsiStatModel('psi2', X=X, X_variance=X_var, Z=Z,
#                          num_inducing=num_inducing, kernel=GPy.kern.rbf(input_dim) + GPy.kern.bias(input_dim))
    else:
        unittest.main()<|MERGE_RESOLUTION|>--- conflicted
+++ resolved
@@ -10,13 +10,8 @@
 import itertools
 from GPy.core import Model
 
-<<<<<<< HEAD
 class PsiStatModel(Model):
-    def __init__(self, which, X, X_variance, Z, M, kernel):
-=======
-class PsiStatModel(model):
     def __init__(self, which, X, X_variance, Z, num_inducing, kernel):
->>>>>>> 3fbd7e49
         self.which = which
         self.X = X
         self.X_variance = X_variance
