# Copyright (c) 2012, 2013 GPy authors (see AUTHORS.txt).
# Licensed under the BSD 3-clause license (see LICENSE.txt)

import unittest
import numpy as np
import GPy
import sys

verbose = 0



class Kern_check_model(GPy.core.Model):
    """
    This is a dummy model class used as a base class for checking that the
    gradients of a given kernel are implemented correctly. It enables
    checkgrad() to be called independently on a kernel.
    """
    def __init__(self, kernel=None, dL_dK=None, X=None, X2=None):
        GPy.core.Model.__init__(self, 'kernel_test_model')
        if kernel==None:
            kernel = GPy.kern.RBF(1)
        if X is None:
            X = np.random.randn(20, kernel.input_dim)
        if dL_dK is None:
            if X2 is None:
                dL_dK = np.ones((X.shape[0], X.shape[0]))
            else:
                dL_dK = np.ones((X.shape[0], X2.shape[0]))

        self.kernel = kernel
        self.X = GPy.core.parameterization.Param('X',X)
        self.X2 = X2
        self.dL_dK = dL_dK

    def is_positive_semi_definite(self):
        v = np.linalg.eig(self.kernel.K(self.X))[0]
        if any(v.real<=-1e-10):
            print v.real.min()
            return False
        else:
            return True

    def log_likelihood(self):
        return np.sum(self.dL_dK*self.kernel.K(self.X, self.X2))

class Kern_check_dK_dtheta(Kern_check_model):
    """
    This class allows gradient checks for the gradient of a kernel with
    respect to parameters.
    """
    def __init__(self, kernel=None, dL_dK=None, X=None, X2=None):
        Kern_check_model.__init__(self,kernel=kernel,dL_dK=dL_dK, X=X, X2=X2)
        self.add_parameter(self.kernel)

    def parameters_changed(self):
        return self.kernel.update_gradients_full(self.dL_dK, self.X, self.X2)


class Kern_check_dKdiag_dtheta(Kern_check_model):
    """
    This class allows gradient checks of the gradient of the diagonal of a
    kernel with respect to the parameters.
    """
    def __init__(self, kernel=None, dL_dK=None, X=None):
        Kern_check_model.__init__(self,kernel=kernel,dL_dK=dL_dK, X=X, X2=None)
        self.add_parameter(self.kernel)

    def log_likelihood(self):
        return (np.diag(self.dL_dK)*self.kernel.Kdiag(self.X)).sum()

    def parameters_changed(self):
        self.kernel.update_gradients_diag(np.diag(self.dL_dK), self.X)

class Kern_check_dK_dX(Kern_check_model):
    """This class allows gradient checks for the gradient of a kernel with respect to X. """
    def __init__(self, kernel=None, dL_dK=None, X=None, X2=None):
        Kern_check_model.__init__(self,kernel=kernel,dL_dK=dL_dK, X=X, X2=X2)
        self.add_parameter(self.X)

    def parameters_changed(self):
        self.X.gradient =  self.kernel.gradients_X(self.dL_dK, self.X, self.X2)

class Kern_check_dKdiag_dX(Kern_check_dK_dX):
    """This class allows gradient checks for the gradient of a kernel diagonal with respect to X. """
    def __init__(self, kernel=None, dL_dK=None, X=None, X2=None):
        Kern_check_dK_dX.__init__(self,kernel=kernel,dL_dK=dL_dK, X=X, X2=None)

    def log_likelihood(self):
        return (np.diag(self.dL_dK)*self.kernel.Kdiag(self.X)).sum()

    def parameters_changed(self):
        self.X.gradient =  self.kernel.gradients_X_diag(self.dL_dK.diagonal(), self.X)



def check_kernel_gradient_functions(kern, X=None, X2=None, output_ind=None, verbose=False):
    """
    This function runs on kernels to check the correctness of their
    implementation. It checks that the covariance function is positive definite
    for a randomly generated data set.

    :param kern: the kernel to be tested.
    :type kern: GPy.kern.Kernpart
    :param X: X input values to test the covariance function.
    :type X: ndarray
    :param X2: X2 input values to test the covariance function.
    :type X2: ndarray

    """
    pass_checks = True
    if X==None:
        X = np.random.randn(10, kern.input_dim)
        if output_ind is not None:
            X[:, output_ind] = np.random.randint(kern.output_dim, X.shape[0])
    if X2==None:
        X2 = np.random.randn(20, kern.input_dim)
        if output_ind is not None:
            X2[:, output_ind] = np.random.randint(kern.output_dim, X2.shape[0])

    if verbose:
        print("Checking covariance function is positive definite.")
    result = Kern_check_model(kern, X=X).is_positive_semi_definite()
    if result and verbose:
        print("Check passed.")
    if not result:
        print("Positive definite check failed for " + kern.name + " covariance function.")
        pass_checks = False
        return False

    if verbose:
        print("Checking gradients of K(X, X) wrt theta.")
    result = Kern_check_dK_dtheta(kern, X=X, X2=None).checkgrad(verbose=verbose)
    if result and verbose:
        print("Check passed.")
    if not result:
        print("Gradient of K(X, X) wrt theta failed for " + kern.name + " covariance function. Gradient values as follows:")
        Kern_check_dK_dtheta(kern, X=X, X2=None).checkgrad(verbose=True)
        pass_checks = False
        return False

    if verbose:
        print("Checking gradients of K(X, X2) wrt theta.")
    result = Kern_check_dK_dtheta(kern, X=X, X2=X2).checkgrad(verbose=verbose)
    if result and verbose:
        print("Check passed.")
    if not result:
        print("Gradient of K(X, X) wrt theta failed for " + kern.name + " covariance function. Gradient values as follows:")
        Kern_check_dK_dtheta(kern, X=X, X2=X2).checkgrad(verbose=True)
        pass_checks = False
        return False

    if verbose:
        print("Checking gradients of Kdiag(X) wrt theta.")
    result = Kern_check_dKdiag_dtheta(kern, X=X).checkgrad(verbose=verbose)
    if result and verbose:
        print("Check passed.")
    if not result:
        print("Gradient of Kdiag(X) wrt theta failed for " + kern.name + " covariance function. Gradient values as follows:")
        Kern_check_dKdiag_dtheta(kern, X=X).checkgrad(verbose=True)
        pass_checks = False
        return False

    if verbose:
        print("Checking gradients of K(X, X) wrt X.")
    try:
        result = Kern_check_dK_dX(kern, X=X, X2=None).checkgrad(verbose=verbose)
    except NotImplementedError:
        result=True
        if verbose:
            print("gradients_X not implemented for " + kern.name)
    if result and verbose:
        print("Check passed.")
    if not result:
        print("Gradient of K(X, X) wrt X failed for " + kern.name + " covariance function. Gradient values as follows:")
        Kern_check_dK_dX(kern, X=X, X2=None).checkgrad(verbose=True)
        pass_checks = False
        return False

    if verbose:
        print("Checking gradients of K(X, X2) wrt X.")
    try:
        result = Kern_check_dK_dX(kern, X=X, X2=X2).checkgrad(verbose=verbose)
    except NotImplementedError:
        result=True
        if verbose:
            print("gradients_X not implemented for " + kern.name)
    if result and verbose:
        print("Check passed.")
    if not result:
        print("Gradient of K(X, X) wrt X failed for " + kern.name + " covariance function. Gradient values as follows:")
        Kern_check_dK_dX(kern, X=X, X2=X2).checkgrad(verbose=True)
        pass_checks = False
        return False

    if verbose:
        print("Checking gradients of Kdiag(X) wrt X.")
    try:
        result = Kern_check_dKdiag_dX(kern, X=X).checkgrad(verbose=verbose)
    except NotImplementedError:
        result=True
        if verbose:
            print("gradients_X not implemented for " + kern.name)
    if result and verbose:
        print("Check passed.")
    if not result:
        print("Gradient of Kdiag(X) wrt X failed for " + kern.name + " covariance function. Gradient values as follows:")
        Kern_check_dKdiag_dX(kern, X=X).checkgrad(verbose=True)
        pass_checks = False
        return False

    return pass_checks



class KernelGradientTestsContinuous(unittest.TestCase):
    def setUp(self):
        self.N, self.D = 100, 5
        self.X = np.random.randn(self.N,self.D)
        self.X2 = np.random.randn(self.N+10,self.D)

        continuous_kerns = ['RBF', 'Linear']
        self.kernclasses = [getattr(GPy.kern, s) for s in continuous_kerns]

    def test_Matern32(self):
        k = GPy.kern.Matern32(self.D)
        k.randomize()
        self.assertTrue(check_kernel_gradient_functions(k, X=self.X, X2=self.X2, verbose=verbose))

    def test_Prod(self):
        k = GPy.kern.Matern32(2, active_dims=[2,3]) * GPy.kern.RBF(2, active_dims=[0,4]) + GPy.kern.Linear(self.D)
        k.randomize()
        self.assertTrue(check_kernel_gradient_functions(k, X=self.X, X2=self.X2, verbose=verbose))

    def test_Add(self):
        k = GPy.kern.Matern32(2, active_dims=[2,3]) + GPy.kern.RBF(2, active_dims=[0,4]) + GPy.kern.Linear(self.D)
        k.randomize()
        self.assertTrue(check_kernel_gradient_functions(k, X=self.X, X2=self.X2, verbose=verbose))

    def test_Matern52(self):
        k = GPy.kern.Matern52(self.D)
        k.randomize()
        self.assertTrue(check_kernel_gradient_functions(k, X=self.X, X2=self.X2, verbose=verbose))

    def test_RBF(self):
        k = GPy.kern.RBF(self.D)
        k.randomize()
        self.assertTrue(check_kernel_gradient_functions(k, X=self.X, X2=self.X2, verbose=verbose))

    def test_Linear(self):
        k = GPy.kern.Linear(self.D)
        k.randomize()
        self.assertTrue(check_kernel_gradient_functions(k, X=self.X, X2=self.X2, verbose=verbose))

<<<<<<< HEAD
#TODO: turn off grad checkingwrt X for indexed kernels liek coregionalize
class KernelGradientTestsContinuous1D(unittest.TestCase):
    def setUp(self):
        self.N, self.D = 100, 1
        self.X = np.random.randn(self.N,self.D)
        self.X2 = np.random.randn(self.N+10,self.D)
 
        continuous_kerns = ['RBF', 'Linear']
        self.kernclasses = [getattr(GPy.kern, s) for s in continuous_kerns]
 
    def test_PeriodicExponential(self):
        k = GPy.kern.PeriodicExponential(self.D)
        k.randomize()
        self.assertTrue(check_kernel_gradient_functions(k, X=self.X, X2=self.X2, verbose=verbose))
 
    def test_PeriodicMatern32(self):
        k = GPy.kern.PeriodicMatern32(self.D)
        k.randomize()
        self.assertTrue(check_kernel_gradient_functions(k, X=self.X, X2=self.X2, verbose=verbose))
 
    def test_PeriodicMatern52(self):
        k = GPy.kern.PeriodicMatern52(self.D)
        k.randomize()
        self.assertTrue(check_kernel_gradient_functions(k, X=self.X, X2=self.X2, verbose=verbose))
=======
#TODO: turn off grad checkingwrt X for indexed kernels like coregionalize
# class KernelGradientTestsContinuous1D(unittest.TestCase):
#     def setUp(self):
#         self.N, self.D = 100, 1
#         self.X = np.random.randn(self.N,self.D)
#         self.X2 = np.random.randn(self.N+10,self.D)
#
#         continuous_kerns = ['RBF', 'Linear']
#         self.kernclasses = [getattr(GPy.kern, s) for s in continuous_kerns]
#
#     def test_PeriodicExponential(self):
#         k = GPy.kern.PeriodicExponential(self.D)
#         k.randomize()
#         self.assertTrue(check_kernel_gradient_functions(k, X=self.X, X2=self.X2, verbose=verbose))
#
#     def test_PeriodicMatern32(self):
#         k = GPy.kern.PeriodicMatern32(self.D)
#         k.randomize()
#         self.assertTrue(check_kernel_gradient_functions(k, X=self.X, X2=self.X2, verbose=verbose))
#
#     def test_PeriodicMatern52(self):
#         k = GPy.kern.PeriodicMatern52(self.D)
#         k.randomize()
#         self.assertTrue(check_kernel_gradient_functions(k, X=self.X, X2=self.X2, verbose=verbose))
>>>>>>> 1ed7d732


class KernelTestsMiscellaneous(unittest.TestCase):

    def setUp(self):
        N, D = 100, 10
        self.X = np.linspace(-np.pi, +np.pi, N)[:,None] * np.ones(D)
        self.rbf = GPy.kern.RBF(2, active_dims=slice(0,4,2))
        self.linear = GPy.kern.Linear(2, active_dims=(3,9))
        self.matern = GPy.kern.Matern32(3, active_dims=np.array([2,4,9]))
        self.sumkern = self.rbf + self.linear
        self.sumkern += self.matern
        self.sumkern.randomize()

    def test_active_dims(self):
        self.assertEqual(self.sumkern.input_dim, 9)
        self.assertEqual(self.sumkern.active_dims, slice(9))

    def test_which_parts(self):
        self.assertTrue(np.allclose(self.sumkern.K(self.X, which_parts=[self.linear, self.matern]), self.linear.K(self.X)+self.matern.K(self.X)))
        self.assertTrue(np.allclose(self.sumkern.K(self.X, which_parts=[self.linear, self.rbf]), self.linear.K(self.X)+self.rbf.K(self.X)))
        self.assertTrue(np.allclose(self.sumkern.K(self.X, which_parts=self.sumkern.parts[0]), self.rbf.K(self.X)))

class KernelTestsNonContinuous(unittest.TestCase):
    def setUp(self):
        N = 100
        N1 = 110
        self.D = 2
        D = self.D
        self.X = np.random.randn(N,D)
        self.X2 = np.random.randn(N1,D)
        self.X_block = np.zeros((N+N1, D+D+1))
        self.X_block[0:N, 0:D] = self.X
        self.X_block[N:N+N1, D:D+D] = self.X2
        self.X_block[0:N, -1] = 1
        self.X_block[N:N+1, -1] = 2

    def test_IndependentOutputs(self):
        k = GPy.kern.RBF(self.D)
        kern = GPy.kern.IndependentOutputs(k, -1)
        self.assertTrue(check_kernel_gradient_functions(kern, X=self.X, X2=self.X2, verbose=verbose))

if __name__ == "__main__":
    print "Running unit tests, please be (very) patient..."
    unittest.main()<|MERGE_RESOLUTION|>--- conflicted
+++ resolved
@@ -252,32 +252,6 @@
         k.randomize()
         self.assertTrue(check_kernel_gradient_functions(k, X=self.X, X2=self.X2, verbose=verbose))
 
-<<<<<<< HEAD
-#TODO: turn off grad checkingwrt X for indexed kernels liek coregionalize
-class KernelGradientTestsContinuous1D(unittest.TestCase):
-    def setUp(self):
-        self.N, self.D = 100, 1
-        self.X = np.random.randn(self.N,self.D)
-        self.X2 = np.random.randn(self.N+10,self.D)
- 
-        continuous_kerns = ['RBF', 'Linear']
-        self.kernclasses = [getattr(GPy.kern, s) for s in continuous_kerns]
- 
-    def test_PeriodicExponential(self):
-        k = GPy.kern.PeriodicExponential(self.D)
-        k.randomize()
-        self.assertTrue(check_kernel_gradient_functions(k, X=self.X, X2=self.X2, verbose=verbose))
- 
-    def test_PeriodicMatern32(self):
-        k = GPy.kern.PeriodicMatern32(self.D)
-        k.randomize()
-        self.assertTrue(check_kernel_gradient_functions(k, X=self.X, X2=self.X2, verbose=verbose))
- 
-    def test_PeriodicMatern52(self):
-        k = GPy.kern.PeriodicMatern52(self.D)
-        k.randomize()
-        self.assertTrue(check_kernel_gradient_functions(k, X=self.X, X2=self.X2, verbose=verbose))
-=======
 #TODO: turn off grad checkingwrt X for indexed kernels like coregionalize
 # class KernelGradientTestsContinuous1D(unittest.TestCase):
 #     def setUp(self):
@@ -302,11 +276,9 @@
 #         k = GPy.kern.PeriodicMatern52(self.D)
 #         k.randomize()
 #         self.assertTrue(check_kernel_gradient_functions(k, X=self.X, X2=self.X2, verbose=verbose))
->>>>>>> 1ed7d732
 
 
 class KernelTestsMiscellaneous(unittest.TestCase):
-
     def setUp(self):
         N, D = 100, 10
         self.X = np.linspace(-np.pi, +np.pi, N)[:,None] * np.ones(D)
