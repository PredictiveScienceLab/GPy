--- conflicted
+++ resolved
@@ -30,25 +30,14 @@
     return model_checkgrads
 """
 
-<<<<<<< HEAD
 def model_checkgrads(model):
     model.randomize()
     #assert model.checkgrad()
     return model.checkgrad()
 
-
 def model_instance(model):
     #assert isinstance(model, GPy.core.model)
-    return isinstance(model, GPy.core.model)
-=======
-def model_checkgrads(Model):
-    Model.randomize()
-    assert Model.checkgrad()
-
-
-def model_instance(Model):
-    assert isinstance(Model, GPy.core.Model)
->>>>>>> efbf169a
+    return isinstance(model, GPy.core.Model)
 
 @nottest
 def test_models():
@@ -70,18 +59,12 @@
                 continue
 
             print "Testing example: ", example[0]
-<<<<<<< HEAD
             # Generate model
             try:
                 model = example[1]()
             except Exception as e:
                 failing_models[example[0]] = "Cannot make model: \n{e}".format(e=e)
             print model
-=======
-            # Generate Model
-            Model = example[1]()
-            print Model
->>>>>>> efbf169a
 
             # Create tests for instance check
             """
@@ -96,7 +79,6 @@
             """
 
             model_checkgrads.description = 'test_checkgrads_%s' % example[0]
-<<<<<<< HEAD
             try:
                 if not model_checkgrads(model):
                     failing_models[model_checkgrads.description] = False
@@ -123,11 +105,6 @@
         print failing_models
         raise Exception(failing_models)
 
-=======
-            yield model_checkgrads, Model
-            model_instance.description = 'test_instance_%s' % example[0]
-            yield model_instance, Model
->>>>>>> efbf169a
 
 if __name__ == "__main__":
     print "Running unit tests, please be (very) patient..."
