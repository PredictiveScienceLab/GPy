--- conflicted
+++ resolved
@@ -1,9 +1,3 @@
-<<<<<<< HEAD
-from hmc import HMC
-from samplers import *
-import imp
-from pymc_interface import *
-=======
 from .hmc import HMC
 from .samplers import *
->>>>>>> 4cf70ea1
+from .pymc_interface import *