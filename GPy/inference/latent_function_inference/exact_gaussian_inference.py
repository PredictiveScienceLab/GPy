--- conflicted
+++ resolved
@@ -49,9 +49,4 @@
         
         dL_dK = 0.5 * (tdot(alpha) - Y.shape[1] * Wi)
 
-<<<<<<< HEAD
-        return Posterior(woodbury_chol=LW, woodbury_vector=alpha, K=K), log_marginal, {'dL_dK':dL_dK}
-=======
-        return Posterior(woodbury_chol=LW, woodbury_vector=alpha, K=K), log_marginal, {'dL_dK':dL_dK}
-
->>>>>>> 603b70bb
+        return Posterior(woodbury_chol=LW, woodbury_vector=alpha, K=K), log_marginal, {'dL_dK':dL_dK}