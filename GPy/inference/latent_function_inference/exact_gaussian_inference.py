# Copyright (c) 2012-2014, GPy authors (see AUTHORS.txt).
# Licensed under the BSD 3-clause license (see LICENSE.txt)

from .posterior import Posterior
from ...util.linalg import pdinv, dpotrs, tdot
from ...util import diag
import numpy as np
from . import LatentFunctionInference
log_2_pi = np.log(2*np.pi)


class ExactGaussianInference(LatentFunctionInference):
    """
    An object for inference when the likelihood is Gaussian.

    The function self.inference returns a Posterior object, which summarizes
    the posterior.

    For efficiency, we sometimes work with the cholesky of Y*Y.T. To save repeatedly recomputing this, we cache it.

    """
    def __init__(self):
        self.count = 0
        pass#self._YYTfactor_cache = caching.cache()

    def get_YYTfactor(self, Y):
        """
        find a matrix L which satisfies LL^T = YY^T.

        Note that L may have fewer columns than Y, else L=Y.
        """
        N, D = Y.shape
        if (N>D):
            return Y
        else:
            #if Y in self.cache, return self.Cache[Y], else store Y in cache and return L.
            #print "WARNING: N>D of Y, we need caching of L, such that L*L^T = Y, returning Y still!"
            return Y

    def inference(self, kern, X, likelihood, Y, mean_function=None, Y_metadata=None):
        """
        Returns a Posterior class containing essential quantities of the posterior
        """
<<<<<<< HEAD
        self.count += 1
        YYT_factor = self.get_YYTfactor(Y)
=======

        if mean_function is None:
            m = 0
        else:
            m = mean_function.f(X)


        YYT_factor = self.get_YYTfactor(Y-m)
>>>>>>> 4cf70ea1

        K = kern.K(X)

        Ky = K.copy()
        diag.add(Ky, likelihood.gaussian_variance(Y_metadata)+1e-8)
        Wi, LW, LWi, W_logdet = pdinv(Ky)

        alpha, _ = dpotrs(LW, YYT_factor, lower=1)

        log_marginal =  0.5*(-Y.size * log_2_pi - Y.shape[1] * W_logdet - np.sum(alpha * YYT_factor))

        dL_dK = 0.5 * (tdot(alpha) - Y.shape[1] * Wi)

        dL_dthetaL = likelihood.exact_inference_gradients(np.diag(dL_dK),Y_metadata)

        return Posterior(woodbury_chol=LW, woodbury_vector=alpha, K=K), log_marginal, {'dL_dK':dL_dK, 'dL_dthetaL':dL_dthetaL, 'dL_dm':alpha}

    def LOO(self, kern, X, Y, likelihood, posterior, Y_metadata=None, K=None):
        """
        Leave one out error as found in
        "Bayesian leave-one-out cross-validation approximations for Gaussian latent variable models"
        Vehtari et al. 2014.
        """
        g = posterior.woodbury_vector
        c = posterior.woodbury_inv
        c_diag = np.diag(c)[:, None]
        neg_log_marginal_LOO = 0.5*np.log(2*np.pi) - 0.5*np.log(c_diag) + 0.5*(g**2)/c_diag
        #believe from Predictive Approaches for Choosing Hyperparameters in Gaussian Processes
        #this is the negative marginal LOO
        return -neg_log_marginal_LOO<|MERGE_RESOLUTION|>--- conflicted
+++ resolved
@@ -41,11 +41,6 @@
         """
         Returns a Posterior class containing essential quantities of the posterior
         """
-<<<<<<< HEAD
-        self.count += 1
-        YYT_factor = self.get_YYTfactor(Y)
-=======
-
         if mean_function is None:
             m = 0
         else:
@@ -53,7 +48,6 @@
 
 
         YYT_factor = self.get_YYTfactor(Y-m)
->>>>>>> 4cf70ea1
 
         K = kern.K(X)
 
