--- conflicted
+++ resolved
@@ -20,56 +20,6 @@
         input_dim = 2
         output_dim = 25
 
-    # generate GPLVM-like data
-    X = _np.random.rand(num_inputs, input_dim)
-    lengthscales = _np.random.rand(input_dim)
-    k = (GPy.kern.rbf(input_dim, .5, lengthscales, ARD=True)
-         + GPy.kern.white(input_dim, 0.01))
-    K = k.K(X)
-    Y = _np.random.multivariate_normal(_np.zeros(num_inputs), K, output_dim).T
-    lik = Gaussian(Y, normalize=True)
-
-    k = GPy.kern.rbf_inv(input_dim, .5, _np.ones(input_dim) * 2., ARD=True) + GPy.kern.bias(input_dim) + GPy.kern.white(input_dim)
-    # k = GPy.kern.linear(input_dim) + GPy.kern.bias(input_dim) + GPy.kern.white(input_dim, 0.00001)
-    # k = GPy.kern.rbf(input_dim, ARD = False)  + GPy.kern.white(input_dim, 0.00001)
-    # k = GPy.kern.rbf(input_dim, .5, _np.ones(input_dim) * 2., ARD=True) + GPy.kern.rbf(input_dim, .3, _np.ones(input_dim) * .2, ARD=True)
-    # k = GPy.kern.rbf(input_dim, .5, 2., ARD=0) + GPy.kern.rbf(input_dim, .3, .2, ARD=0)
-    # k = GPy.kern.rbf(input_dim, .5, _np.ones(input_dim) * 2., ARD=True) + GPy.kern.linear(input_dim, _np.ones(input_dim) * .2, ARD=True)
-
-    m = GPy.models.BayesianGPLVM(lik, input_dim, kernel=k, num_inducing=num_inducing)
-    m.lengthscales = lengthscales
-
-    if plot:
-        import matplotlib.pyplot as pb
-        m.plot()
-        pb.title('PCA initialisation')
-
-    if optimize:
-        m.optimize('scg', messages=verbose)
-        if plot:
-            m.plot()
-            pb.title('After optimisation')
-
-    return m
-
-<<<<<<< HEAD
-def bgplvm_test_model_missing_data(seed=default_seed, optimize=0, verbose=1, plot=0):
-    """
-    model for testing purposes. Samples from a GP with rbf kernel and learns 
-    the samples with a new kernel. Normally not for optimization, just model cheking
-    """
-    from GPy.likelihoods.gaussian import Gaussian
-    import GPy, numpy as np
-    
-    num_inputs = 13
-    num_inducing = 5
-    if plot: 
-        output_dim = 1
-        input_dim = 2
-    else: 
-        input_dim = 2
-        output_dim = 25
-    
     # generate GPLVM-like data
     X = _np.random.rand(num_inputs, input_dim)
     lengthscales = _np.random.rand(input_dim)
@@ -114,10 +64,7 @@
 
     return m, m2
 
-def gplvm_oil_100(optimize=1, verbose=1, plot=1):
-=======
 def gplvm_oil_100(optimize=True, verbose=1, plot=True):
->>>>>>> 4d360dae
     import GPy
     data = GPy.util.datasets.oil_100()
     Y = data['X']
@@ -270,12 +217,8 @@
     Ylist = [Y1, Y2, Y3]
 
     if plot_sim:
-<<<<<<< HEAD
-        import pylab, matplotlib.cm as cm
-=======
         import pylab
         import matplotlib.cm as cm
->>>>>>> 4d360dae
         import itertools
         fig = pylab.figure("MRD Simulation Data", figsize=(8, 6))
         fig.clf()
@@ -286,11 +229,7 @@
         ax.legend()
         for i, Y in enumerate(Ylist):
             ax = fig.add_subplot(2, len(Ylist), len(Ylist) + 1 + i)
-<<<<<<< HEAD
-            ax.imshow(Y, aspect='auto', cmap=cm.gray)  # @UndefinedVariable
-=======
-            ax.imshow(Y, aspect='auto', cmap=cm.gray)
->>>>>>> 4d360dae
+            ax.imshow(Y, aspect='auto', cmap=cm.gray) # @UndefinedVariable
             ax.set_title("Y{}".format(i + 1))
         pylab.draw()
         pylab.tight_layout()
@@ -524,12 +463,9 @@
     if in_place:
         # Make figure move in place.
         data['Y'][:, 0:3] = 0.0
-
     m = GPy.models.GPLVM(data['Y'], 2, normalize_Y=True)
 
-    if optimize:
-        m.optimize(messages=verbose, max_f_eval=10000)
-
+    if optimize: m.optimize(messages=verbose, max_f_eval=10000)
     if plot:
         ax = m.plot_latent()
         y = m.likelihood.Y[0, :]
