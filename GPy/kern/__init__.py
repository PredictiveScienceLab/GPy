from _src.kern import Kern
from _src.rbf import RBF
from _src.linear import Linear, LinearFull
from _src.static import Bias, White
from _src.brownian import Brownian
from _src.stationary import Exponential, OU, Matern32, Matern52, ExpQuad, RatQuad, Cosine
from _src.mlp import MLP
from _src.periodic import PeriodicExponential, PeriodicMatern32, PeriodicMatern52
from _src.independent_outputs import IndependentOutputs, Hierarchical
from _src.coregionalize import Coregionalize
from _src.ssrbf import SSRBF # TODO: ZD: did you remove this?
from _src.ODE_UY import ODE_UY
<<<<<<< HEAD
from _src.ODE_UYC import ODE_UYC
from _src.ODE_st import ODE_st
from _src.ODE_t import ODE_t
=======
from _src.poly import Poly
#from _src.ODE_UYC import ODE_UYC ADD THIS FILE TO THE REPO!!
#from _src.ODE_st import ODE_st
>>>>>>> 621de63f
# TODO: put this in an init file somewhere
#I'm commenting this out because the files were not added. JH. Remember to add the files before commiting
try:
    import sympy as sym
    sympy_available=True
except ImportError:
    sympy_available=False

if sympy_available:
    from _src.symbolic import Symbolic
    from _src.eq import Eq
    from _src.heat_eqinit import Heat_eqinit
    #from _src.ode1_eq_lfm import Ode1_eq_lfm
<|MERGE_RESOLUTION|>--- conflicted
+++ resolved
@@ -10,15 +10,11 @@
 from _src.coregionalize import Coregionalize
 from _src.ssrbf import SSRBF # TODO: ZD: did you remove this?
 from _src.ODE_UY import ODE_UY
-<<<<<<< HEAD
 from _src.ODE_UYC import ODE_UYC
 from _src.ODE_st import ODE_st
 from _src.ODE_t import ODE_t
-=======
 from _src.poly import Poly
-#from _src.ODE_UYC import ODE_UYC ADD THIS FILE TO THE REPO!!
-#from _src.ODE_st import ODE_st
->>>>>>> 621de63f
+
 # TODO: put this in an init file somewhere
 #I'm commenting this out because the files were not added. JH. Remember to add the files before commiting
 try:
