--- conflicted
+++ resolved
@@ -11,45 +11,12 @@
 from .config import config
 import logging
 
-<<<<<<< HEAD
-_scipyversion = np.float64((scipy.__version__).split('.')[:2])
-_fix_dpotri_scipy_bug = True
-if np.all(_scipyversion >= np.array([0, 14])):
-    from scipy.linalg import lapack
-    _fix_dpotri_scipy_bug = False
-elif np.all(_scipyversion >= np.array([0, 12])):
-    #import scipy.linalg.lapack.clapack as lapack
-    from scipy.linalg import lapack
-else:
-    from scipy.linalg.lapack import flapack as lapack
-
-if config.getboolean('anaconda', 'installed') and config.getboolean('anaconda', 'MKL'):
-    try:
-        anaconda_path = str(config.get('anaconda', 'location'))
-        mkl_rt = ctypes.cdll.LoadLibrary(os.path.join(anaconda_path, 'DLLs', 'mkl_rt.dll'))
-        dsyrk = mkl_rt.dsyrk
-        dsyr = mkl_rt.dsyr
-        _blas_available = True
-        print 'anaconda installed and mkl is loaded'
-    except:
-        _blas_available = False
-else:
-    try:
-        _blaslib = ctypes.cdll.LoadLibrary(np.core._dotblas.__file__) # @UndefinedVariable
-        dsyrk = _blaslib.dsyrk_
-        dsyr = _blaslib.dsyr_
-        _blas_available = True
-    except AttributeError as e:
-        _blas_available = False
-        #warnings.warn("warning: caught this exception:" + str(e))
-=======
 try:
     from . import linalg_cython
     config.set('cython', 'working', 'True')
 except ImportError:
     config.set('cython', 'working', 'False')
 
->>>>>>> 4cf70ea1
 
 def force_F_ordered_symmetric(A):
     """
