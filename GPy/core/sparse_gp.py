# Copyright (c) 2012, GPy authors (see AUTHORS.txt).
# Licensed under the BSD 3-clause license (see LICENSE.txt)

import numpy as np
import pylab as pb
from ..util.linalg import mdot, jitchol, tdot, symmetrify, backsub_both_sides, chol_inv, dtrtrs, dpotrs, dpotri
from scipy import linalg
from ..likelihoods import Gaussian
from gp_base import GPBase

class SparseGP(GPBase):
    """
    Variational sparse GP model

    :param X: inputs
    :type X: np.ndarray (num_data x input_dim)
    :param likelihood: a likelihood instance, containing the observed data
    :type likelihood: GPy.likelihood.(Gaussian | EP | Laplace)
    :param kernel : the kernel (covariance function). See link kernels
    :type kernel: a GPy.kern.kern instance
    :param X_variance: The uncertainty in the measurements of X (Gaussian variance)
    :type X_variance: np.ndarray (num_data x input_dim) | None
    :param Z: inducing inputs (optional, see note)
    :type Z: np.ndarray (num_inducing x input_dim) | None
    :param num_inducing : Number of inducing points (optional, default 10. Ignored if Z is not None)
    :type num_inducing: int
    :param normalize_(X|Y) : whether to normalize the data before computing (predictions will be in original scales)
    :type normalize_(X|Y): bool
    """

    def __init__(self, X, likelihood, kernel, Z, X_variance=None, normalize_X=False):
        GPBase.__init__(self, X, likelihood, kernel, normalize_X=normalize_X)

        self.Z = Z
        self.num_inducing = Z.shape[0]
        self.likelihood = likelihood

        if X_variance is None:
            self.has_uncertain_inputs = False
        else:
            assert X_variance.shape == X.shape
            self.has_uncertain_inputs = True
            self.X_variance = X_variance

        if normalize_X:
            self.Z = (self.Z.copy() - self._Xoffset) / self._Xscale

        # normalize X uncertainty also
        if self.has_uncertain_inputs:
            self.X_variance /= np.square(self._Xscale)

    def _compute_kernel_matrices(self):
        # kernel computations, using BGPLVM notation
        self.Kmm = self.kern.K(self.Z)
        if self.has_uncertain_inputs:
            self.psi0 = self.kern.psi0(self.Z, self.X, self.X_variance)
            self.psi1 = self.kern.psi1(self.Z, self.X, self.X_variance)
            self.psi2 = self.kern.psi2(self.Z, self.X, self.X_variance)
        else:
            self.psi0 = self.kern.Kdiag(self.X)
            self.psi1 = self.kern.K(self.X, self.Z)
            self.psi2 = None

    def _computations(self):

        # factor Kmm
        self.Lm = jitchol(self.Kmm)

        # The rather complex computations of self.A
        if self.has_uncertain_inputs:
            if self.likelihood.is_heteroscedastic:
                psi2_beta = (self.psi2 * (self.likelihood.precision.flatten().reshape(self.num_data, 1, 1))).sum(0)
            else:
                psi2_beta = self.psi2.sum(0) * self.likelihood.precision
            evals, evecs = linalg.eigh(psi2_beta)
            clipped_evals = np.clip(evals, 0., 1e6) # TODO: make clipping configurable
            tmp = evecs * np.sqrt(clipped_evals)
            tmp = tmp.T
        else:
            if self.likelihood.is_heteroscedastic:
                tmp = self.psi1 * (np.sqrt(self.likelihood.precision.flatten().reshape(self.num_data,1)))
            else:
                tmp = self.psi1 * (np.sqrt(self.likelihood.precision))
<<<<<<< HEAD
        tmp, _ = dtrtrs(self.Lm, np.asfortranarray(tmp), lower=1)
=======
        tmp, _ = linalg.lapack.flapack.dtrtrs(self.Lm, np.asfortranarray(tmp.T), lower=1)
>>>>>>> 2929c69f
        self.A = tdot(tmp)


        # factor B
        self.B = np.eye(self.num_inducing) + self.A
        self.LB = jitchol(self.B)

        # TODO: make a switch for either first compute psi1V, or VV.T
        self.psi1V = np.dot(self.psi1.T, self.likelihood.V)

        # back substutue C into psi1V
        tmp, info1 = dtrtrs(self.Lm, np.asfortranarray(self.psi1V), lower=1, trans=0)
        self._LBi_Lmi_psi1V, _ = dtrtrs(self.LB, np.asfortranarray(tmp), lower=1, trans=0)
        tmp, info2 = dpotrs(self.LB, tmp, lower=1)
        self.Cpsi1V, info3 = dtrtrs(self.Lm, tmp, lower=1, trans=1)

        # Compute dL_dKmm
        tmp = tdot(self._LBi_Lmi_psi1V)
        self.DBi_plus_BiPBi = backsub_both_sides(self.LB, self.output_dim * np.eye(self.num_inducing) + tmp)
        tmp = -0.5 * self.DBi_plus_BiPBi
        tmp += -0.5 * self.B * self.output_dim
        tmp += self.output_dim * np.eye(self.num_inducing)
        self.dL_dKmm = backsub_both_sides(self.Lm, tmp)

        # Compute dL_dpsi # FIXME: this is untested for the heterscedastic + uncertain inputs case
        self.dL_dpsi0 = -0.5 * self.output_dim * (self.likelihood.precision * np.ones([self.num_data, 1])).flatten()
        self.dL_dpsi1 = np.dot(self.Cpsi1V, self.likelihood.V.T).T
        dL_dpsi2_beta = 0.5 * backsub_both_sides(self.Lm, self.output_dim * np.eye(self.num_inducing) - self.DBi_plus_BiPBi)

        if self.likelihood.is_heteroscedastic:
            if self.has_uncertain_inputs:
                self.dL_dpsi2 = self.likelihood.precision.flatten()[:, None, None] * dL_dpsi2_beta[None, :, :]
            else:
                self.dL_dpsi1 += 2.*np.dot(dL_dpsi2_beta, (self.psi1 * self.likelihood.precision.reshape(self.num_data, 1)).T).T
                self.dL_dpsi2 = None
        else:
            dL_dpsi2 = self.likelihood.precision * dL_dpsi2_beta
            if self.has_uncertain_inputs:
                # repeat for each of the N psi_2 matrices
                self.dL_dpsi2 = np.repeat(dL_dpsi2[None, :, :], self.num_data, axis=0)
            else:
                # subsume back into psi1 (==Kmn)
                self.dL_dpsi1 += 2.*np.dot(self.psi1, dL_dpsi2)
                self.dL_dpsi2 = None


        # the partial derivative vector for the likelihood
        if self.likelihood.Nparams == 0:
            # save computation here.
            self.partial_for_likelihood = None
        elif self.likelihood.is_heteroscedastic:
            raise NotImplementedError, "heteroscedatic derivates not implemented"
        else:
            # likelihood is not heterscedatic
            self.partial_for_likelihood = -0.5 * self.num_data * self.output_dim * self.likelihood.precision + 0.5 * self.likelihood.trYYT * self.likelihood.precision ** 2
            self.partial_for_likelihood += 0.5 * self.output_dim * (self.psi0.sum() * self.likelihood.precision ** 2 - np.trace(self.A) * self.likelihood.precision)
            self.partial_for_likelihood += self.likelihood.precision * (0.5 * np.sum(self.A * self.DBi_plus_BiPBi) - np.sum(np.square(self._LBi_Lmi_psi1V)))

    def log_likelihood(self):
        """ Compute the (lower bound on the) log marginal likelihood """
        if self.likelihood.is_heteroscedastic:
            A = -0.5 * self.num_data * self.output_dim * np.log(2.*np.pi) + 0.5 * np.sum(np.log(self.likelihood.precision)) - 0.5 * np.sum(self.likelihood.V * self.likelihood.Y)
            B = -0.5 * self.output_dim * (np.sum(self.likelihood.precision.flatten() * self.psi0) - np.trace(self.A))
        else:
            A = -0.5 * self.num_data * self.output_dim * (np.log(2.*np.pi) - np.log(self.likelihood.precision)) - 0.5 * self.likelihood.precision * self.likelihood.trYYT
            B = -0.5 * self.output_dim * (np.sum(self.likelihood.precision * self.psi0) - np.trace(self.A))
        C = -self.output_dim * (np.sum(np.log(np.diag(self.LB)))) # + 0.5 * self.num_inducing * np.log(sf2))
        D = 0.5 * np.sum(np.square(self._LBi_Lmi_psi1V))
        return A + B + C + D + self.likelihood.Z

    def _set_params(self, p):
        self.Z = p[:self.num_inducing * self.input_dim].reshape(self.num_inducing, self.input_dim)
        self.kern._set_params(p[self.Z.size:self.Z.size + self.kern.num_params])
        self.likelihood._set_params(p[self.Z.size + self.kern.num_params:])
        self._compute_kernel_matrices()
        self._computations()

    def _get_params(self):
        return np.hstack([self.Z.flatten(), self.kern._get_params_transformed(), self.likelihood._get_params()])

    def _get_param_names(self):
        return sum([['iip_%i_%i' % (i, j) for j in range(self.Z.shape[1])] for i in range(self.Z.shape[0])],[])\
            + self.kern._get_param_names_transformed() + self.likelihood._get_param_names()

    def update_likelihood_approximation(self):
        """
        Approximates a non-gaussian likelihood using Expectation Propagation

        For a Gaussian likelihood, no iteration is required:
        this function does nothing
        """
        if not isinstance(self.likelihood, Gaussian): # Updates not needed for Gaussian likelihood
            self.likelihood.restart()
            if self.has_uncertain_inputs:
                Lmi = chol_inv(self.Lm)
                Kmmi = tdot(Lmi.T)
                diag_tr_psi2Kmmi = np.array([np.trace(psi2_Kmmi) for psi2_Kmmi in np.dot(self.psi2, Kmmi)])

                self.likelihood.fit_FITC(self.Kmm, self.psi1.T, diag_tr_psi2Kmmi) # This uses the fit_FITC code, but does not perfomr a FITC-EP.#TODO solve potential confusion
                # raise NotImplementedError, "EP approximation not implemented for uncertain inputs"
            else:
                self.likelihood.fit_DTC(self.Kmm, self.psi1.T)
                # self.likelihood.fit_FITC(self.Kmm,self.psi1,self.psi0)
                self._set_params(self._get_params()) # update the GP

    def _log_likelihood_gradients(self):
        return np.hstack((self.dL_dZ().flatten(), self.dL_dtheta(), self.likelihood._gradients(partial=self.partial_for_likelihood)))

    def dL_dtheta(self):
        """
        Compute and return the derivative of the log marginal likelihood wrt the parameters of the kernel
        """
        dL_dtheta = self.kern.dK_dtheta(self.dL_dKmm, self.Z)
        if self.has_uncertain_inputs:
            dL_dtheta += self.kern.dpsi0_dtheta(self.dL_dpsi0, self.Z, self.X, self.X_variance)
            dL_dtheta += self.kern.dpsi1_dtheta(self.dL_dpsi1, self.Z, self.X, self.X_variance)
            dL_dtheta += self.kern.dpsi2_dtheta(self.dL_dpsi2, self.Z, self.X, self.X_variance)
        else:
            dL_dtheta += self.kern.dK_dtheta(self.dL_dpsi1, self.X, self.Z)
            dL_dtheta += self.kern.dKdiag_dtheta(self.dL_dpsi0, self.X)

        return dL_dtheta

    def dL_dZ(self):
        """
        The derivative of the bound wrt the inducing inputs Z
        """
        dL_dZ = 2.*self.kern.dK_dX(self.dL_dKmm, self.Z) # factor of two becase of vertical and horizontal 'stripes' in dKmm_dZ
        if self.has_uncertain_inputs:
            dL_dZ += self.kern.dpsi1_dZ(self.dL_dpsi1, self.Z, self.X, self.X_variance)
            dL_dZ += self.kern.dpsi2_dZ(self.dL_dpsi2, self.Z, self.X, self.X_variance)
        else:
            dL_dZ += self.kern.dK_dX(self.dL_dpsi1.T, self.Z, self.X)
        return dL_dZ

    def _raw_predict(self, Xnew, X_variance_new=None, which_parts='all', full_cov=False):
        """Internal helper function for making predictions, does not account for normalization"""

        Bi, _ = dpotri(self.LB, lower=0)  # WTH? this lower switch should be 1, but that doesn't work!
        symmetrify(Bi)
        Kmmi_LmiBLmi = backsub_both_sides(self.Lm, np.eye(self.num_inducing) - Bi)

        if X_variance_new is None:
            Kx = self.kern.K(self.Z, Xnew, which_parts=which_parts)
            mu = np.dot(Kx.T, self.Cpsi1V)
            if full_cov:
                Kxx = self.kern.K(Xnew, which_parts=which_parts)
                var = Kxx - mdot(Kx.T, Kmmi_LmiBLmi, Kx) # NOTE this won't work for plotting
            else:
                Kxx = self.kern.Kdiag(Xnew, which_parts=which_parts)
                var = Kxx - np.sum(Kx * np.dot(Kmmi_LmiBLmi, Kx), 0)
        else:
            # assert which_p.Tarts=='all', "swithching out parts of variational kernels is not implemented"
            Kx = self.kern.psi1(self.Z, Xnew, X_variance_new) # , which_parts=which_parts) TODO: which_parts
            mu = np.dot(Kx.T, self.Cpsi1V)
            if full_cov:
                raise NotImplementedError, "TODO"
            else:
                Kxx = self.kern.psi0(self.Z, Xnew, X_variance_new)
                psi2 = self.kern.psi2(self.Z, Xnew, X_variance_new)
                var = Kxx - np.sum(np.sum(psi2 * Kmmi_LmiBLmi[None, :, :], 1), 1)

        return mu, var[:, None]

    def predict(self, Xnew, X_variance_new=None, which_parts='all', full_cov=False):
        """
        Predict the function(s) at the new point(s) Xnew.

        Arguments
        ---------
        :param Xnew: The points at which to make a prediction
        :type Xnew: np.ndarray, Nnew x self.input_dim
        :param X_variance_new: The uncertainty in the prediction points
        :type X_variance_new: np.ndarray, Nnew x self.input_dim
        :param which_parts:  specifies which outputs kernel(s) to use in prediction
        :type which_parts: ('all', list of bools)
        :param full_cov: whether to return the folll covariance matrix, or just the diagonal
        :type full_cov: bool
        :rtype: posterior mean,  a Numpy array, Nnew x self.input_dim
        :rtype: posterior variance, a Numpy array, Nnew x 1 if full_cov=False, Nnew x Nnew otherwise
        :rtype: lower and upper boundaries of the 95% confidence intervals, Numpy arrays,  Nnew x self.input_dim


           If full_cov and self.input_dim > 1, the return shape of var is Nnew x Nnew x self.input_dim. If self.input_dim == 1, the return shape is Nnew x Nnew.
           This is to allow for different normalizations of the output dimensions.

        """
        # normalize X values
        Xnew = (Xnew.copy() - self._Xoffset) / self._Xscale
        if X_variance_new is not None:
            X_variance_new = X_variance_new / self._Xscale ** 2

        # here's the actual prediction by the GP model
        mu, var = self._raw_predict(Xnew, X_variance_new, full_cov=full_cov, which_parts=which_parts)

        # now push through likelihood
        mean, var, _025pm, _975pm = self.likelihood.predictive_values(mu, var, full_cov)

        return mean, var, _025pm, _975pm

    def plot(self, samples=0, plot_limits=None, which_data='all', which_parts='all', resolution=None, levels=20, fignum=None, ax=None):
        if ax is None:
            fig = pb.figure(num=fignum)
            ax = fig.add_subplot(111)

        if which_data is 'all':
            which_data = slice(None)

        GPBase.plot(self, samples=0, plot_limits=None, which_data='all', which_parts='all', resolution=None, levels=20, ax=ax)
        if self.X.shape[1] == 1:
            if self.has_uncertain_inputs:
                Xu = self.X * self._Xscale + self._Xoffset  # NOTE self.X are the normalized values now
                ax.errorbar(Xu[which_data, 0], self.likelihood.data[which_data, 0],
                            xerr=2 * np.sqrt(self.X_variance[which_data, 0]),
                            ecolor='k', fmt=None, elinewidth=.5, alpha=.5)
            Zu = self.Z * self._Xscale + self._Xoffset
            ax.plot(Zu, np.zeros_like(Zu) + ax.get_ylim()[0], 'r|', mew=1.5, markersize=12)

        elif self.X.shape[1] == 2:
            Zu = self.Z * self._Xscale + self._Xoffset
            ax.plot(Zu[:, 0], Zu[:, 1], 'wo')<|MERGE_RESOLUTION|>--- conflicted
+++ resolved
@@ -81,11 +81,7 @@
                 tmp = self.psi1 * (np.sqrt(self.likelihood.precision.flatten().reshape(self.num_data,1)))
             else:
                 tmp = self.psi1 * (np.sqrt(self.likelihood.precision))
-<<<<<<< HEAD
-        tmp, _ = dtrtrs(self.Lm, np.asfortranarray(tmp), lower=1)
-=======
-        tmp, _ = linalg.lapack.flapack.dtrtrs(self.Lm, np.asfortranarray(tmp.T), lower=1)
->>>>>>> 2929c69f
+        tmp, _ = dtrtrs(self.Lm, np.asfortranarray(tmp.T), lower=1)
         self.A = tdot(tmp)
 
 
