# Copyright (c) 2012 - 2014, GPy authors (see AUTHORS.txt).
# Licensed under the BSD 3-clause license (see LICENSE.txt)


import numpy as np
from scipy.special import gammaln, digamma
from ...util.linalg import pdinv
from .domains import _REAL, _POSITIVE
import warnings
import weakref


class Prior(object):
    domain = None
    _instance = None

    def __new__(cls, *args, **kwargs):
        if not cls._instance or cls._instance.__class__ is not cls:
                newfunc = super(Prior, cls).__new__
                if newfunc is object.__new__:
                    cls._instance = newfunc(cls)  
                else:
                    cls._instance = newfunc(cls, *args, **kwargs)
                return cls._instance

    def pdf(self, x):
        return np.exp(self.lnpdf(x))

    def plot(self):
        import sys

        assert "matplotlib" in sys.modules, "matplotlib package has not been imported."
        from ...plotting.matplot_dep import priors_plots

        priors_plots.univariate_plot(self)

    def __repr__(self, *args, **kwargs):
        return self.__str__()


class Gaussian(Prior):
    """
    Implementation of the univariate Gaussian probability function, coupled with random variables.

    :param mu: mean
    :param sigma: standard deviation

    .. Note:: Bishop 2006 notation is used throughout the code

    """
    domain = _REAL
    _instances = []

    def __new__(cls, mu=0, sigma=1):  # Singleton:
        if cls._instances:
            cls._instances[:] = [instance for instance in cls._instances if instance()]
            for instance in cls._instances:
                if instance().mu == mu and instance().sigma == sigma:
                    return instance()
        newfunc = super(Prior, cls).__new__
        if newfunc is object.__new__:
            o = newfunc(cls)  
        else:
            o = newfunc(cls, mu, sigma)            
        cls._instances.append(weakref.ref(o))
        return cls._instances[-1]()

    def __init__(self, mu, sigma):
        self.mu = float(mu)
        self.sigma = float(sigma)
        self.sigma2 = np.square(self.sigma)
        self.constant = -0.5 * np.log(2 * np.pi * self.sigma2)

    def __str__(self):
        return "N({:.2g}, {:.2g})".format(self.mu, self.sigma)

    def lnpdf(self, x):
        return self.constant - 0.5 * np.square(x - self.mu) / self.sigma2

    def lnpdf_grad(self, x):
        return -(x - self.mu) / self.sigma2

    def rvs(self, n):
        return np.random.randn(n) * self.sigma + self.mu

#     def __getstate__(self):
#         return self.mu, self.sigma
#
#     def __setstate__(self, state):
#         self.mu = state[0]
#         self.sigma = state[1]
#         self.sigma2 = np.square(self.sigma)
#         self.constant = -0.5 * np.log(2 * np.pi * self.sigma2)


class Uniform(Prior):
    domain = _REAL
    _instances = []

    def __new__(cls, lower=0, upper=1):  # Singleton:
        if cls._instances:
            cls._instances[:] = [instance for instance in cls._instances if instance()]
            for instance in cls._instances:
                if instance().lower == lower and instance().upper == upper:
                    return instance()
        o = super(Prior, cls).__new__(cls, lower, upper)
        cls._instances.append(weakref.ref(o))
        return cls._instances[-1]()

    def __init__(self, lower, upper):
        self.lower = float(lower)
        self.upper = float(upper)

    def __str__(self):
        return "[{:.2g}, {:.2g}]".format(self.lower, self.upper)

    def lnpdf(self, x):
        region = (x >= self.lower) * (x <= self.upper)
        return region

    def lnpdf_grad(self, x):
        return np.zeros(x.shape)

    def rvs(self, n):
        return np.random.uniform(self.lower, self.upper, size=n)

#     def __getstate__(self):
#         return self.lower, self.upper
#
#     def __setstate__(self, state):
#         self.lower = state[0]
#         self.upper = state[1]


class LogGaussian(Gaussian):
    """
    Implementation of the univariate *log*-Gaussian probability function, coupled with random variables.

    :param mu: mean
    :param sigma: standard deviation

    .. Note:: Bishop 2006 notation is used throughout the code

    """
    domain = _POSITIVE
    _instances = []

    def __new__(cls, mu=0, sigma=1):  # Singleton:
        if cls._instances:
            cls._instances[:] = [instance for instance in cls._instances if instance()]
            for instance in cls._instances:
                if instance().mu == mu and instance().sigma == sigma:
                    return instance()
        newfunc = super(Prior, cls).__new__
        if newfunc is object.__new__:
            o = newfunc(cls)  
        else:
            o = newfunc(cls, mu, sigma)
        cls._instances.append(weakref.ref(o))
        return cls._instances[-1]()

    def __init__(self, mu, sigma):
        self.mu = float(mu)
        self.sigma = float(sigma)
        self.sigma2 = np.square(self.sigma)
        self.constant = -0.5 * np.log(2 * np.pi * self.sigma2)

    def __str__(self):
        return "lnN({:.2g}, {:.2g})".format(self.mu, self.sigma)

    def lnpdf(self, x):
        return self.constant - 0.5 * np.square(np.log(x) - self.mu) / self.sigma2 - np.log(x)

    def lnpdf_grad(self, x):
        return -((np.log(x) - self.mu) / self.sigma2 + 1.) / x

    def rvs(self, n):
        return np.exp(np.random.randn(n) * self.sigma + self.mu)


class MultivariateGaussian(Prior):
    """
    Implementation of the multivariate Gaussian probability function, coupled with random variables.

    :param mu: mean (N-dimensional array)
    :param var: covariance matrix (NxN)

    .. Note:: Bishop 2006 notation is used throughout the code

    """
    domain = _REAL
    _instances = []

    def __new__(cls, mu=0, var=1):  # Singleton:
        if cls._instances:
            cls._instances[:] = [instance for instance in cls._instances if instance()]
            for instance in cls._instances:
                if np.all(instance().mu == mu) and np.all(instance().var == var):
                    return instance()
        o = super(Prior, cls).__new__(cls, mu, var)
        cls._instances.append(weakref.ref(o))
        return cls._instances[-1]()

    def __init__(self, mu, var):
        self.mu = np.array(mu).flatten()
        self.var = np.array(var)
        assert len(self.var.shape) == 2
        assert self.var.shape[0] == self.var.shape[1]
        assert self.var.shape[0] == self.mu.size
        self.input_dim = self.mu.size
        self.inv, self.hld = pdinv(self.var)
        self.constant = -0.5 * self.input_dim * np.log(2 * np.pi) - self.hld

    def summary(self):
        raise NotImplementedError

    def pdf(self, x):
        return np.exp(self.lnpdf(x))

    def lnpdf(self, x):
        d = x - self.mu
        return self.constant - 0.5 * np.sum(d * np.dot(d, self.inv), 1)

    def lnpdf_grad(self, x):
        d = x - self.mu
        return -np.dot(self.inv, d)

    def rvs(self, n):
        return np.random.multivariate_normal(self.mu, self.var, n)

    def plot(self):
        import sys

        assert "matplotlib" in sys.modules, "matplotlib package has not been imported."
        from ..plotting.matplot_dep import priors_plots

        priors_plots.multivariate_plot(self)

    def __getstate__(self):
        return self.mu, self.var

    def __setstate__(self, state):
        self.mu = state[0]
        self.var = state[1]
        assert len(self.var.shape) == 2
        assert self.var.shape[0] == self.var.shape[1]
        assert self.var.shape[0] == self.mu.size
        self.input_dim = self.mu.size
        self.inv, self.hld = pdinv(self.var)
        self.constant = -0.5 * self.input_dim * np.log(2 * np.pi) - self.hld


def gamma_from_EV(E, V):
    warnings.warn("use Gamma.from_EV to create Gamma Prior", FutureWarning)
    return Gamma.from_EV(E, V)


class Gamma(Prior):
    """
    Implementation of the Gamma probability function, coupled with random variables.

    :param a: shape parameter
    :param b: rate parameter (warning: it's the *inverse* of the scale)

    .. Note:: Bishop 2006 notation is used throughout the code

    """
    domain = _POSITIVE
    _instances = []

    def __new__(cls, a=1, b=.5):  # Singleton:
        if cls._instances:
            cls._instances[:] = [instance for instance in cls._instances if instance()]
            for instance in cls._instances:
                if instance().a == a and instance().b == b:
                    return instance()
        newfunc = super(Prior, cls).__new__
        if newfunc is object.__new__:
            o = newfunc(cls)  
        else:
            o = newfunc(cls, a, b)
        cls._instances.append(weakref.ref(o))
        return cls._instances[-1]()

    def __init__(self, a, b):
        self.a = float(a)
        self.b = float(b)
        self.constant = -gammaln(self.a) + a * np.log(b)

    def __str__(self):
        return "Ga({:.2g}, {:.2g})".format(self.a, self.b)

    def summary(self):
        ret = {"E[x]": self.a / self.b, \
               "E[ln x]": digamma(self.a) - np.log(self.b), \
               "var[x]": self.a / self.b / self.b, \
               "Entropy": gammaln(self.a) - (self.a - 1.) * digamma(self.a) - np.log(self.b) + self.a}
        if self.a > 1:
            ret['Mode'] = (self.a - 1.) / self.b
        else:
            ret['mode'] = np.nan
        return ret

    def lnpdf(self, x):
        return self.constant + (self.a - 1) * np.log(x) - self.b * x

    def lnpdf_grad(self, x):
        return (self.a - 1.) / x - self.b

    def rvs(self, n):
        return np.random.gamma(scale=1. / self.b, shape=self.a, size=n)

    @staticmethod
    def from_EV(E, V):
        """
        Creates an instance of a Gamma Prior  by specifying the Expected value(s)
        and Variance(s) of the distribution.

        :param E: expected value
        :param V: variance
        """
        a = np.square(E) / V
        b = E / V
        return Gamma(a, b)

    def __getstate__(self):
        return self.a, self.b

    def __setstate__(self, state):
        self.a = state[0]
        self.b = state[1]
        self.constant = -gammaln(self.a) + self.a * np.log(self.b)


class InverseGamma(Gamma):
    """
    Implementation of the inverse-Gamma probability function, coupled with random variables.

    :param a: shape parameter
    :param b: rate parameter (warning: it's the *inverse* of the scale)

    .. Note:: Bishop 2006 notation is used throughout the code

    """
    domain = _POSITIVE
    _instances = []

    def __new__(cls, a=1, b=.5):  # Singleton:
        if cls._instances:
            cls._instances[:] = [instance for instance in cls._instances if instance()]
            for instance in cls._instances:
                if instance().a == a and instance().b == b:
                    return instance()
        o = super(Prior, cls).__new__(cls, a, b)
        cls._instances.append(weakref.ref(o))
        return cls._instances[-1]()

    def __init__(self, a, b):
        self.a = float(a)
        self.b = float(b)
        self.constant = -gammaln(self.a) + a * np.log(b)

    def __str__(self):
        return "iGa({:.2g}, {:.2g})".format(self.a, self.b)

    def lnpdf(self, x):
        return self.constant - (self.a + 1) * np.log(x) - self.b / x

    def lnpdf_grad(self, x):
        return -(self.a + 1.) / x + self.b / x ** 2

    def rvs(self, n):
        return 1. / np.random.gamma(scale=1. / self.b, shape=self.a, size=n)


class DGPLVM_KFDA(Prior):
    """
    Implementation of the Discriminative Gaussian Process Latent Variable function using
    Kernel Fisher Discriminant Analysis by Seung-Jean Kim for implementing Face paper
    by Chaochao Lu.

    :param lambdaa: constant
    :param sigma2: constant

    .. Note:: Surpassing Human-Level Face paper dgplvm implementation

    """
    domain = _REAL
    # _instances = []
    # def __new__(cls, lambdaa, sigma2):  # Singleton:
    #     if cls._instances:
    #         cls._instances[:] = [instance for instance in cls._instances if instance()]
    #         for instance in cls._instances:
    #             if instance().mu == mu and instance().sigma == sigma:
    #                 return instance()
    #     o = super(Prior, cls).__new__(cls, mu, sigma)
    #     cls._instances.append(weakref.ref(o))
    #     return cls._instances[-1]()

    def __init__(self, lambdaa, sigma2, lbl, kern, x_shape):
        """A description for init"""
        self.datanum = lbl.shape[0]
        self.classnum = lbl.shape[1]
        self.lambdaa = lambdaa
        self.sigma2 = sigma2
        self.lbl = lbl
        self.kern = kern
        lst_ni = self.compute_lst_ni()
        self.a = self.compute_a(lst_ni)
        self.A = self.compute_A(lst_ni)
        self.x_shape = x_shape

    def get_class_label(self, y):
        for idx, v in enumerate(y):
            if v == 1:
                return idx
        return -1

    # This function assigns each data point to its own class
    # and returns the dictionary which contains the class name and parameters.
    def compute_cls(self, x):
        cls = {}
        # Appending each data point to its proper class
        for j in range(self.datanum):
            class_label = self.get_class_label(self.lbl[j])
            if class_label not in cls:
                cls[class_label] = []
            cls[class_label].append(x[j])
        if len(cls) > 2:
            for i in range(2, self.classnum):
                del cls[i]
        return cls

    def x_reduced(self, cls):
        x1 = cls[0]
        x2 = cls[1]
        x = np.concatenate((x1, x2), axis=0)
        return x

    def compute_lst_ni(self):
        lst_ni = []
        lst_ni1 = []
        lst_ni2 = []
        f1 = (np.where(self.lbl[:, 0] == 1)[0])
        f2 = (np.where(self.lbl[:, 1] == 1)[0])
        for idx in f1:
            lst_ni1.append(idx)
        for idx in f2:
            lst_ni2.append(idx)
        lst_ni.append(len(lst_ni1))
        lst_ni.append(len(lst_ni2))
        return lst_ni

    def compute_a(self, lst_ni):
        a = np.ones((self.datanum, 1))
        count = 0
        for N_i in lst_ni:
            if N_i == lst_ni[0]:
                a[count:count + N_i] = (float(1) / N_i) * a[count]
                count += N_i
            else:
                if N_i == lst_ni[1]:
                    a[count: count + N_i] = -(float(1) / N_i) * a[count]
                    count += N_i
        return a

    def compute_A(self, lst_ni):
        A = np.zeros((self.datanum, self.datanum))
        idx = 0
        for N_i in lst_ni:
            B = float(1) / np.sqrt(N_i) * (np.eye(N_i) - ((float(1) / N_i) * np.ones((N_i, N_i))))
            A[idx:idx + N_i, idx:idx + N_i] = B
            idx += N_i
        return A

    # Here log function
    def lnpdf(self, x):
        x = x.reshape(self.x_shape)
        K = self.kern.K(x)
        a_trans = np.transpose(self.a)
        paran = self.lambdaa * np.eye(x.shape[0]) + self.A.dot(K).dot(self.A)
        inv_part = pdinv(paran)[0]
        J = a_trans.dot(K).dot(self.a) - a_trans.dot(K).dot(self.A).dot(inv_part).dot(self.A).dot(K).dot(self.a)
        J_star = (1. / self.lambdaa) * J
        return (-1. / self.sigma2) * J_star

    # Here gradient function
    def lnpdf_grad(self, x):
        x = x.reshape(self.x_shape)
        K = self.kern.K(x)
        paran = self.lambdaa * np.eye(x.shape[0]) + self.A.dot(K).dot(self.A)
        inv_part = pdinv(paran)[0]
        b = self.A.dot(inv_part).dot(self.A).dot(K).dot(self.a)
        a_Minus_b = self.a - b
        a_b_trans = np.transpose(a_Minus_b)
        DJ_star_DK = (1. / self.lambdaa) * (a_Minus_b.dot(a_b_trans))
        DJ_star_DX = self.kern.gradients_X(DJ_star_DK, x)
        return (-1. / self.sigma2) * DJ_star_DX

    def rvs(self, n):
        return np.random.rand(n)  # A WRONG implementation

    def __str__(self):
        return 'DGPLVM_prior'

    def __getstate___(self):
        return self.lbl, self.lambdaa, self.sigma2, self.kern, self.x_shape

    def __setstate__(self, state):
        lbl, lambdaa, sigma2, kern, a, A, x_shape = state
        self.datanum = lbl.shape[0]
        self.classnum = lbl.shape[1]
        self.lambdaa = lambdaa
        self.sigma2 = sigma2
        self.lbl = lbl
        self.kern = kern
        lst_ni = self.compute_lst_ni()
        self.a = self.compute_a(lst_ni)
        self.A = self.compute_A(lst_ni)
        self.x_shape = x_shape


class DGPLVM(Prior):
    """
    Implementation of the Discriminative Gaussian Process Latent Variable model paper, by Raquel.

    :param sigma2: constant

    .. Note:: DGPLVM for Classification paper implementation

    """
    domain = _REAL
    
    def __new__(cls, sigma2, lbl, x_shape): 
        return super(Prior, cls).__new__(cls, sigma2, lbl, x_shape)

    def __init__(self, sigma2, lbl, x_shape):
        self.sigma2 = sigma2
        # self.x = x
        self.lbl = lbl
        self.classnum = lbl.shape[1]
        self.datanum = lbl.shape[0]
        self.x_shape = x_shape
        self.dim = x_shape[1]

    def get_class_label(self, y):
        for idx, v in enumerate(y):
            if v == 1:
                return idx
        return -1

    # This function assigns each data point to its own class
    # and returns the dictionary which contains the class name and parameters.
    def compute_cls(self, x):
        cls = {}
        # Appending each data point to its proper class
        for j in range(self.datanum):
            class_label = self.get_class_label(self.lbl[j])
            if class_label not in cls:
                cls[class_label] = []
            cls[class_label].append(x[j])
        return cls

    # This function computes mean of each class. The mean is calculated through each dimension
    def compute_Mi(self, cls):
        M_i = np.zeros((self.classnum, self.dim))
        for i in cls:
            # Mean of each class
            class_i = cls[i]
            M_i[i] = np.mean(class_i, axis=0)
        return M_i

    # Adding data points as tuple to the dictionary so that we can access indices
    def compute_indices(self, x):
        data_idx = {}
        for j in range(self.datanum):
            class_label = self.get_class_label(self.lbl[j])
            if class_label not in data_idx:
                data_idx[class_label] = []
            t = (j, x[j])
            data_idx[class_label].append(t)
        return data_idx

    # Adding indices to the list so we can access whole the indices
    def compute_listIndices(self, data_idx):
        lst_idx = []
        lst_idx_all = []
        for i in data_idx:
            if len(lst_idx) == 0:
                pass
                #Do nothing, because it is the first time list is created so is empty
            else:
                lst_idx = []
            # Here we put indices of each class in to the list called lst_idx_all
            for m in range(len(data_idx[i])):
                lst_idx.append(data_idx[i][m][0])
            lst_idx_all.append(lst_idx)
        return lst_idx_all

    # This function calculates between classes variances
    def compute_Sb(self, cls, M_i, M_0):
        Sb = np.zeros((self.dim, self.dim))
        for i in cls:
            B = (M_i[i] - M_0).reshape(self.dim, 1)
            B_trans = B.transpose()
            Sb += (float(len(cls[i])) / self.datanum) * B.dot(B_trans)
        return Sb

    # This function calculates within classes variances
    def compute_Sw(self, cls, M_i):
        Sw = np.zeros((self.dim, self.dim))
        for i in cls:
            N_i = float(len(cls[i]))
            W_WT = np.zeros((self.dim, self.dim))
            for xk in cls[i]:
                W = (xk - M_i[i])
                W_WT += np.outer(W, W)
            Sw += (N_i / self.datanum) * ((1. / N_i) * W_WT)
        return Sw

    # Calculating beta and Bi for Sb
    def compute_sig_beta_Bi(self, data_idx, M_i, M_0, lst_idx_all):
        # import pdb
        # pdb.set_trace()
        B_i = np.zeros((self.classnum, self.dim))
        Sig_beta_B_i_all = np.zeros((self.datanum, self.dim))
        for i in data_idx:
            # pdb.set_trace()
            # Calculating Bi
            B_i[i] = (M_i[i] - M_0).reshape(1, self.dim)
        for k in range(self.datanum):
            for i in data_idx:
                N_i = float(len(data_idx[i]))
                if k in lst_idx_all[i]:
                    beta = (float(1) / N_i) - (float(1) / self.datanum)
                    Sig_beta_B_i_all[k] += float(N_i) / self.datanum * (beta * B_i[i])
                else:
                    beta = -(float(1) / self.datanum)
                    Sig_beta_B_i_all[k] += float(N_i) / self.datanum * (beta * B_i[i])
        Sig_beta_B_i_all = Sig_beta_B_i_all.transpose()
        return Sig_beta_B_i_all


    # Calculating W_j s separately so we can access all the W_j s anytime
    def compute_wj(self, data_idx, M_i):
        W_i = np.zeros((self.datanum, self.dim))
        for i in data_idx:
            N_i = float(len(data_idx[i]))
            for tpl in data_idx[i]:
                xj = tpl[1]
                j = tpl[0]
                W_i[j] = (xj - M_i[i])
        return W_i

    # Calculating alpha and Wj for Sw
    def compute_sig_alpha_W(self, data_idx, lst_idx_all, W_i):
        Sig_alpha_W_i = np.zeros((self.datanum, self.dim))
        for i in data_idx:
            N_i = float(len(data_idx[i]))
            for tpl in data_idx[i]:
                k = tpl[0]
                for j in lst_idx_all[i]:
                    if k == j:
                        alpha = 1 - (float(1) / N_i)
                        Sig_alpha_W_i[k] += (alpha * W_i[j])
                    else:
                        alpha = 0 - (float(1) / N_i)
                        Sig_alpha_W_i[k] += (alpha * W_i[j])
        Sig_alpha_W_i = (1. / self.datanum) * np.transpose(Sig_alpha_W_i)
        return Sig_alpha_W_i

    # This function calculates log of our prior
    def lnpdf(self, x):
        x = x.reshape(self.x_shape)
        cls = self.compute_cls(x)
        M_0 = np.mean(x, axis=0)
        M_i = self.compute_Mi(cls)
        Sb = self.compute_Sb(cls, M_i, M_0)
        Sw = self.compute_Sw(cls, M_i)
        # Sb_inv_N = np.linalg.inv(Sb + np.eye(Sb.shape[0]) * (np.diag(Sb).min() * 0.1))
        #Sb_inv_N = np.linalg.inv(Sb+np.eye(Sb.shape[0])*0.1)
        #Sb_inv_N = pdinv(Sb+ np.eye(Sb.shape[0]) * (np.diag(Sb).min() * 0.1))[0]
        Sb_inv_N = pdinv(Sb + np.eye(Sb.shape[0])*0.1)[0]
        return (-1 / self.sigma2) * np.trace(Sb_inv_N.dot(Sw))

    # This function calculates derivative of the log of prior function
    def lnpdf_grad(self, x):
        x = x.reshape(self.x_shape)
        cls = self.compute_cls(x)
        M_0 = np.mean(x, axis=0)
        M_i = self.compute_Mi(cls)
        Sb = self.compute_Sb(cls, M_i, M_0)
        Sw = self.compute_Sw(cls, M_i)
        data_idx = self.compute_indices(x)
        lst_idx_all = self.compute_listIndices(data_idx)
        Sig_beta_B_i_all = self.compute_sig_beta_Bi(data_idx, M_i, M_0, lst_idx_all)
        W_i = self.compute_wj(data_idx, M_i)
        Sig_alpha_W_i = self.compute_sig_alpha_W(data_idx, lst_idx_all, W_i)

        # Calculating inverse of Sb and its transpose and minus
        # Sb_inv_N = np.linalg.inv(Sb + np.eye(Sb.shape[0]) * (np.diag(Sb).min() * 0.1))
        #Sb_inv_N = np.linalg.inv(Sb+np.eye(Sb.shape[0])*0.1)
        #Sb_inv_N = pdinv(Sb+ np.eye(Sb.shape[0]) * (np.diag(Sb).min() * 0.1))[0]
        Sb_inv_N = pdinv(Sb + np.eye(Sb.shape[0])*0.1)[0]
        Sb_inv_N_trans = np.transpose(Sb_inv_N)
        Sb_inv_N_trans_minus = -1 * Sb_inv_N_trans
        Sw_trans = np.transpose(Sw)

        # Calculating DJ/DXk
        DJ_Dxk = 2 * (
            Sb_inv_N_trans_minus.dot(Sw_trans).dot(Sb_inv_N_trans).dot(Sig_beta_B_i_all) + Sb_inv_N_trans.dot(
                Sig_alpha_W_i))
        # Calculating derivative of the log of the prior
        DPx_Dx = ((-1 / self.sigma2) * DJ_Dxk)
        return DPx_Dx.T

    # def frb(self, x):
    #     from functools import partial
    #     from GPy.models import GradientChecker
    #     f = partial(self.lnpdf)
    #     df = partial(self.lnpdf_grad)
    #     grad = GradientChecker(f, df, x, 'X')
    #     grad.checkgrad(verbose=1)

    def rvs(self, n):
        return np.random.rand(n)  # A WRONG implementation

    def __str__(self):
        return 'DGPLVM_prior_Raq'


# ******************************************

from .. import Parameterized
from .. import Param
class DGPLVM_Lamda(Prior, Parameterized):
    """
    Implementation of the Discriminative Gaussian Process Latent Variable model paper, by Raquel.

    :param sigma2: constant

    .. Note:: DGPLVM for Classification paper implementation

    """
    domain = _REAL
    # _instances = []
    # def __new__(cls, mu, sigma): # Singleton:
    #     if cls._instances:
    #         cls._instances[:] = [instance for instance in cls._instances if instance()]
    #         for instance in cls._instances:
    #             if instance().mu == mu and instance().sigma == sigma:
    #                 return instance()
    #     o = super(Prior, cls).__new__(cls, mu, sigma)
    #     cls._instances.append(weakref.ref(o))
    #     return cls._instances[-1]()

    def __init__(self, sigma2, lbl, x_shape, lamda, name='DP_prior'):
        super(DGPLVM_Lamda, self).__init__(name=name)
        self.sigma2 = sigma2
        # self.x = x
        self.lbl = lbl
        self.lamda = lamda
        self.classnum = lbl.shape[1]
        self.datanum = lbl.shape[0]
        self.x_shape = x_shape
        self.dim = x_shape[1]
        self.lamda = Param('lamda', np.diag(lamda))
        self.link_parameter(self.lamda)

    def get_class_label(self, y):
        for idx, v in enumerate(y):
            if v == 1:
                return idx
        return -1

    # This function assigns each data point to its own class
    # and returns the dictionary which contains the class name and parameters.
    def compute_cls(self, x):
        cls = {}
        # Appending each data point to its proper class
        for j in xrange(self.datanum):
            class_label = self.get_class_label(self.lbl[j])
            if class_label not in cls:
                cls[class_label] = []
            cls[class_label].append(x[j])
        return cls

    # This function computes mean of each class. The mean is calculated through each dimension
    def compute_Mi(self, cls):
        M_i = np.zeros((self.classnum, self.dim))
        for i in cls:
            # Mean of each class
            class_i = cls[i]
            M_i[i] = np.mean(class_i, axis=0)
        return M_i

    # Adding data points as tuple to the dictionary so that we can access indices
    def compute_indices(self, x):
        data_idx = {}
        for j in xrange(self.datanum):
            class_label = self.get_class_label(self.lbl[j])
            if class_label not in data_idx:
                data_idx[class_label] = []
            t = (j, x[j])
            data_idx[class_label].append(t)
        return data_idx

    # Adding indices to the list so we can access whole the indices
    def compute_listIndices(self, data_idx):
        lst_idx = []
        lst_idx_all = []
        for i in data_idx:
            if len(lst_idx) == 0:
                pass
                #Do nothing, because it is the first time list is created so is empty
            else:
                lst_idx = []
            # Here we put indices of each class in to the list called lst_idx_all
            for m in xrange(len(data_idx[i])):
                lst_idx.append(data_idx[i][m][0])
            lst_idx_all.append(lst_idx)
        return lst_idx_all

    # This function calculates between classes variances
    def compute_Sb(self, cls, M_i, M_0):
        Sb = np.zeros((self.dim, self.dim))
        for i in cls:
            B = (M_i[i] - M_0).reshape(self.dim, 1)
            B_trans = B.transpose()
            Sb += (float(len(cls[i])) / self.datanum) * B.dot(B_trans)
        return Sb

    # This function calculates within classes variances
    def compute_Sw(self, cls, M_i):
        Sw = np.zeros((self.dim, self.dim))
        for i in cls:
            N_i = float(len(cls[i]))
            W_WT = np.zeros((self.dim, self.dim))
            for xk in cls[i]:
                W = (xk - M_i[i])
                W_WT += np.outer(W, W)
            Sw += (N_i / self.datanum) * ((1. / N_i) * W_WT)
        return Sw

    # Calculating beta and Bi for Sb
    def compute_sig_beta_Bi(self, data_idx, M_i, M_0, lst_idx_all):
        # import pdb
        # pdb.set_trace()
        B_i = np.zeros((self.classnum, self.dim))
        Sig_beta_B_i_all = np.zeros((self.datanum, self.dim))
        for i in data_idx:
            # pdb.set_trace()
            # Calculating Bi
            B_i[i] = (M_i[i] - M_0).reshape(1, self.dim)
        for k in xrange(self.datanum):
            for i in data_idx:
                N_i = float(len(data_idx[i]))
                if k in lst_idx_all[i]:
                    beta = (float(1) / N_i) - (float(1) / self.datanum)
                    Sig_beta_B_i_all[k] += float(N_i) / self.datanum * (beta * B_i[i])
                else:
                    beta = -(float(1) / self.datanum)
                    Sig_beta_B_i_all[k] += float(N_i) / self.datanum * (beta * B_i[i])
        Sig_beta_B_i_all = Sig_beta_B_i_all.transpose()
        return Sig_beta_B_i_all


    # Calculating W_j s separately so we can access all the W_j s anytime
    def compute_wj(self, data_idx, M_i):
        W_i = np.zeros((self.datanum, self.dim))
        for i in data_idx:
            N_i = float(len(data_idx[i]))
            for tpl in data_idx[i]:
                xj = tpl[1]
                j = tpl[0]
                W_i[j] = (xj - M_i[i])
        return W_i

    # Calculating alpha and Wj for Sw
    def compute_sig_alpha_W(self, data_idx, lst_idx_all, W_i):
        Sig_alpha_W_i = np.zeros((self.datanum, self.dim))
        for i in data_idx:
            N_i = float(len(data_idx[i]))
            for tpl in data_idx[i]:
                k = tpl[0]
                for j in lst_idx_all[i]:
                    if k == j:
                        alpha = 1 - (float(1) / N_i)
                        Sig_alpha_W_i[k] += (alpha * W_i[j])
                    else:
                        alpha = 0 - (float(1) / N_i)
                        Sig_alpha_W_i[k] += (alpha * W_i[j])
        Sig_alpha_W_i = (1. / self.datanum) * np.transpose(Sig_alpha_W_i)
        return Sig_alpha_W_i

    # This function calculates log of our prior
    def lnpdf(self, x):
        x = x.reshape(self.x_shape)
	
	#!!!!!!!!!!!!!!!!!!!!!!!!!!!
	#self.lamda.values[:] = self.lamda.values/self.lamda.values.sum()	

        xprime = x.dot(np.diagflat(self.lamda))
        x = xprime
	# print x
<<<<<<< HEAD
=======
        cls = self.compute_cls(x)
        M_0 = np.mean(x, axis=0)
        M_i = self.compute_Mi(cls)
        Sb = self.compute_Sb(cls, M_i, M_0)
        Sw = self.compute_Sw(cls, M_i)
        # Sb_inv_N = np.linalg.inv(Sb + np.eye(Sb.shape[0]) * (np.diag(Sb).min() * 0.1))
        #Sb_inv_N = np.linalg.inv(Sb+np.eye(Sb.shape[0])*0.1)
        #Sb_inv_N = pdinv(Sb+ np.eye(Sb.shape[0]) * (np.diag(Sb).min() * 0.5))[0]
	Sb_inv_N = pdinv(Sb + np.eye(Sb.shape[0])*0.9)[0]
        return (-1 / self.sigma2) * np.trace(Sb_inv_N.dot(Sw))

    # This function calculates derivative of the log of prior function
    def lnpdf_grad(self, x):
        x = x.reshape(self.x_shape)
        xprime = x.dot(np.diagflat(self.lamda))
        x = xprime
	# print x
        cls = self.compute_cls(x)
        M_0 = np.mean(x, axis=0)
        M_i = self.compute_Mi(cls)
        Sb = self.compute_Sb(cls, M_i, M_0)
        Sw = self.compute_Sw(cls, M_i)
        data_idx = self.compute_indices(x)
        lst_idx_all = self.compute_listIndices(data_idx)
        Sig_beta_B_i_all = self.compute_sig_beta_Bi(data_idx, M_i, M_0, lst_idx_all)
        W_i = self.compute_wj(data_idx, M_i)
        Sig_alpha_W_i = self.compute_sig_alpha_W(data_idx, lst_idx_all, W_i)

        # Calculating inverse of Sb and its transpose and minus
        # Sb_inv_N = np.linalg.inv(Sb + np.eye(Sb.shape[0]) * (np.diag(Sb).min() * 0.1))
        #Sb_inv_N = np.linalg.inv(Sb+np.eye(Sb.shape[0])*0.1)
        #Sb_inv_N = pdinv(Sb+ np.eye(Sb.shape[0]) * (np.diag(Sb).min() * 0.5))[0]
	Sb_inv_N = pdinv(Sb + np.eye(Sb.shape[0])*0.9)[0]
        Sb_inv_N_trans = np.transpose(Sb_inv_N)
        Sb_inv_N_trans_minus = -1 * Sb_inv_N_trans
        Sw_trans = np.transpose(Sw)

        # Calculating DJ/DXk
        DJ_Dxk = 2 * (
            Sb_inv_N_trans_minus.dot(Sw_trans).dot(Sb_inv_N_trans).dot(Sig_beta_B_i_all) + Sb_inv_N_trans.dot(
                Sig_alpha_W_i))
        # Calculating derivative of the log of the prior
        DPx_Dx = ((-1 / self.sigma2) * DJ_Dxk)

        DPxprim_Dx = np.diagflat(self.lamda).dot(DPx_Dx)

        # Because of the GPy we need to transpose our matrix so that it gets the same shape as out matrix (denominator layout!!!)
        DPxprim_Dx = DPxprim_Dx.T
    
        DPxprim_Dlamda = DPx_Dx.dot(x)

    	# Because of the GPy we need to transpose our matrix so that it gets the same shape as out matrix (denominator layout!!!)
        DPxprim_Dlamda = DPxprim_Dlamda.T

        self.lamda.gradient = np.diag(DPxprim_Dlamda)
	# print DPxprim_Dx
        return DPxprim_Dx


    # def frb(self, x):
    #     from functools import partial
    #     from GPy.models import GradientChecker
    #     f = partial(self.lnpdf)
    #     df = partial(self.lnpdf_grad)
    #     grad = GradientChecker(f, df, x, 'X')
    #     grad.checkgrad(verbose=1)

    def rvs(self, n):
        return np.random.rand(n)  # A WRONG implementation

    def __str__(self):
        return 'DGPLVM_prior_Raq_Lamda'

# ******************************************

class DGPLVM_T(Prior):
    """
    Implementation of the Discriminative Gaussian Process Latent Variable model paper, by Raquel.

    :param sigma2: constant

    .. Note:: DGPLVM for Classification paper implementation

    """
    domain = _REAL
    # _instances = []
    # def __new__(cls, mu, sigma): # Singleton:
    #     if cls._instances:
    #         cls._instances[:] = [instance for instance in cls._instances if instance()]
    #         for instance in cls._instances:
    #             if instance().mu == mu and instance().sigma == sigma:
    #                 return instance()
    #     o = super(Prior, cls).__new__(cls, mu, sigma)
    #     cls._instances.append(weakref.ref(o))
    #     return cls._instances[-1]()

    def __init__(self, sigma2, lbl, x_shape, vec):
        self.sigma2 = sigma2
        # self.x = x
        self.lbl = lbl
        self.classnum = lbl.shape[1]
        self.datanum = lbl.shape[0]
        self.x_shape = x_shape
        self.dim = x_shape[1]
        self.vec = vec


    def get_class_label(self, y):
        for idx, v in enumerate(y):
            if v == 1:
                return idx
        return -1

    # This function assigns each data point to its own class
    # and returns the dictionary which contains the class name and parameters.
    def compute_cls(self, x):
        cls = {}
        # Appending each data point to its proper class
        for j in range(self.datanum):
            class_label = self.get_class_label(self.lbl[j])
            if class_label not in cls:
                cls[class_label] = []
            cls[class_label].append(x[j])
        return cls

    # This function computes mean of each class. The mean is calculated through each dimension
    def compute_Mi(self, cls):
        M_i = np.zeros((self.classnum, self.dim))
        for i in cls:
            # Mean of each class
	    # class_i = np.multiply(cls[i],vec)
            class_i = cls[i]
            M_i[i] = np.mean(class_i, axis=0)
        return M_i

    # Adding data points as tuple to the dictionary so that we can access indices
    def compute_indices(self, x):
        data_idx = {}
        for j in range(self.datanum):
            class_label = self.get_class_label(self.lbl[j])
            if class_label not in data_idx:
                data_idx[class_label] = []
            t = (j, x[j])
            data_idx[class_label].append(t)
        return data_idx

    # Adding indices to the list so we can access whole the indices
    def compute_listIndices(self, data_idx):
        lst_idx = []
        lst_idx_all = []
        for i in data_idx:
            if len(lst_idx) == 0:
                pass
                #Do nothing, because it is the first time list is created so is empty
            else:
                lst_idx = []
            # Here we put indices of each class in to the list called lst_idx_all
            for m in range(len(data_idx[i])):
                lst_idx.append(data_idx[i][m][0])
            lst_idx_all.append(lst_idx)
        return lst_idx_all

    # This function calculates between classes variances
    def compute_Sb(self, cls, M_i, M_0):
        Sb = np.zeros((self.dim, self.dim))
        for i in cls:
            B = (M_i[i] - M_0).reshape(self.dim, 1)
            B_trans = B.transpose()
            Sb += (float(len(cls[i])) / self.datanum) * B.dot(B_trans)
        return Sb

    # This function calculates within classes variances
    def compute_Sw(self, cls, M_i):
        Sw = np.zeros((self.dim, self.dim))
        for i in cls:
            N_i = float(len(cls[i]))
            W_WT = np.zeros((self.dim, self.dim))
            for xk in cls[i]:
                W = (xk - M_i[i])
                W_WT += np.outer(W, W)
            Sw += (N_i / self.datanum) * ((1. / N_i) * W_WT)
        return Sw

    # Calculating beta and Bi for Sb
    def compute_sig_beta_Bi(self, data_idx, M_i, M_0, lst_idx_all):
        # import pdb
        # pdb.set_trace()
        B_i = np.zeros((self.classnum, self.dim))
        Sig_beta_B_i_all = np.zeros((self.datanum, self.dim))
        for i in data_idx:
            # pdb.set_trace()
            # Calculating Bi
            B_i[i] = (M_i[i] - M_0).reshape(1, self.dim)
        for k in range(self.datanum):
            for i in data_idx:
                N_i = float(len(data_idx[i]))
                if k in lst_idx_all[i]:
                    beta = (float(1) / N_i) - (float(1) / self.datanum)
                    Sig_beta_B_i_all[k] += float(N_i) / self.datanum * (beta * B_i[i])
                else:
                    beta = -(float(1) / self.datanum)
                    Sig_beta_B_i_all[k] += float(N_i) / self.datanum * (beta * B_i[i])
        Sig_beta_B_i_all = Sig_beta_B_i_all.transpose()
        return Sig_beta_B_i_all


    # Calculating W_j s separately so we can access all the W_j s anytime
    def compute_wj(self, data_idx, M_i):
        W_i = np.zeros((self.datanum, self.dim))
        for i in data_idx:
            N_i = float(len(data_idx[i]))
            for tpl in data_idx[i]:
                xj = tpl[1]
                j = tpl[0]
                W_i[j] = (xj - M_i[i])
        return W_i

    # Calculating alpha and Wj for Sw
    def compute_sig_alpha_W(self, data_idx, lst_idx_all, W_i):
        Sig_alpha_W_i = np.zeros((self.datanum, self.dim))
        for i in data_idx:
            N_i = float(len(data_idx[i]))
            for tpl in data_idx[i]:
                k = tpl[0]
                for j in lst_idx_all[i]:
                    if k == j:
                        alpha = 1 - (float(1) / N_i)
                        Sig_alpha_W_i[k] += (alpha * W_i[j])
                    else:
                        alpha = 0 - (float(1) / N_i)
                        Sig_alpha_W_i[k] += (alpha * W_i[j])
        Sig_alpha_W_i = (1. / self.datanum) * np.transpose(Sig_alpha_W_i)
        return Sig_alpha_W_i

    # This function calculates log of our prior
    def lnpdf(self, x):
        x = x.reshape(self.x_shape)
        xprim = x.dot(self.vec)
        x = xprim
	# print x  
>>>>>>> 4aa4a298
        cls = self.compute_cls(x)
        M_0 = np.mean(x, axis=0)
        M_i = self.compute_Mi(cls)
        Sb = self.compute_Sb(cls, M_i, M_0)
        Sw = self.compute_Sw(cls, M_i)
        # Sb_inv_N = np.linalg.inv(Sb + np.eye(Sb.shape[0]) * (np.diag(Sb).min() * 0.1))
        #Sb_inv_N = np.linalg.inv(Sb+np.eye(Sb.shape[0])*0.1)
<<<<<<< HEAD
        #Sb_inv_N = pdinv(Sb+ np.eye(Sb.shape[0]) * (np.diag(Sb).min() * 0.5))[0]
        Sb_inv_N = pdinv(Sb + np.eye(Sb.shape[0])*0.9)[0]
=======
	#print 'SB_inv: ', Sb_inv_N
        #Sb_inv_N = pdinv(Sb+ np.eye(Sb.shape[0]) * (np.diag(Sb).min() * 0.1))[0]
        Sb_inv_N = pdinv(Sb+np.eye(Sb.shape[0])*0.1)[0]
>>>>>>> 4aa4a298
        return (-1 / self.sigma2) * np.trace(Sb_inv_N.dot(Sw))

    # This function calculates derivative of the log of prior function
    def lnpdf_grad(self, x):
        x = x.reshape(self.x_shape)
<<<<<<< HEAD
        xprime = x.dot(np.diagflat(self.lamda))
        x = xprime
	# print x
=======
        xprim = x.dot(self.vec)
        x = xprim 
	# print x       
>>>>>>> 4aa4a298
        cls = self.compute_cls(x)
        M_0 = np.mean(x, axis=0)
        M_i = self.compute_Mi(cls)
        Sb = self.compute_Sb(cls, M_i, M_0)
        Sw = self.compute_Sw(cls, M_i)
        data_idx = self.compute_indices(x)
        lst_idx_all = self.compute_listIndices(data_idx)
        Sig_beta_B_i_all = self.compute_sig_beta_Bi(data_idx, M_i, M_0, lst_idx_all)
        W_i = self.compute_wj(data_idx, M_i)
        Sig_alpha_W_i = self.compute_sig_alpha_W(data_idx, lst_idx_all, W_i)

        # Calculating inverse of Sb and its transpose and minus
        # Sb_inv_N = np.linalg.inv(Sb + np.eye(Sb.shape[0]) * (np.diag(Sb).min() * 0.1))
        #Sb_inv_N = np.linalg.inv(Sb+np.eye(Sb.shape[0])*0.1)
<<<<<<< HEAD
        #Sb_inv_N = pdinv(Sb+ np.eye(Sb.shape[0]) * (np.diag(Sb).min() * 0.5))[0]
        Sb_inv_N = pdinv(Sb + np.eye(Sb.shape[0])*0.9)[0]
        Sb_inv_N_trans = np.transpose(Sb_inv_N)
        Sb_inv_N_trans_minus = -1 * Sb_inv_N_trans
        Sw_trans = np.transpose(Sw)

        # Calculating DJ/DXk
        DJ_Dxk = 2 * (
            Sb_inv_N_trans_minus.dot(Sw_trans).dot(Sb_inv_N_trans).dot(Sig_beta_B_i_all) + Sb_inv_N_trans.dot(
                Sig_alpha_W_i))
        # Calculating derivative of the log of the prior
        DPx_Dx = ((-1 / self.sigma2) * DJ_Dxk)

        DPxprim_Dx = np.diagflat(self.lamda).dot(DPx_Dx)

        # Because of the GPy we need to transpose our matrix so that it gets the same shape as out matrix (denominator layout!!!)
        DPxprim_Dx = DPxprim_Dx.T
    
        DPxprim_Dlamda = DPx_Dx.dot(x)

    	# Because of the GPy we need to transpose our matrix so that it gets the same shape as out matrix (denominator layout!!!)
        DPxprim_Dlamda = DPxprim_Dlamda.T

        self.lamda.gradient = np.diag(DPxprim_Dlamda)
	# print DPxprim_Dx
        return DPxprim_Dx


    # def frb(self, x):
    #     from functools import partial
    #     from GPy.models import GradientChecker
    #     f = partial(self.lnpdf)
    #     df = partial(self.lnpdf_grad)
    #     grad = GradientChecker(f, df, x, 'X')
    #     grad.checkgrad(verbose=1)

    def rvs(self, n):
        return np.random.rand(n)  # A WRONG implementation

    def __str__(self):
        return 'DGPLVM_prior_Raq_Lamda'

# ******************************************

class DGPLVM_T(Prior):
    """
    Implementation of the Discriminative Gaussian Process Latent Variable model paper, by Raquel.

    :param sigma2: constant

    .. Note:: DGPLVM for Classification paper implementation

    """
    domain = _REAL
    # _instances = []
    # def __new__(cls, mu, sigma): # Singleton:
    #     if cls._instances:
    #         cls._instances[:] = [instance for instance in cls._instances if instance()]
    #         for instance in cls._instances:
    #             if instance().mu == mu and instance().sigma == sigma:
    #                 return instance()
    #     o = super(Prior, cls).__new__(cls, mu, sigma)
    #     cls._instances.append(weakref.ref(o))
    #     return cls._instances[-1]()

    def __init__(self, sigma2, lbl, x_shape, vec):
        self.sigma2 = sigma2
        # self.x = x
        self.lbl = lbl
        self.classnum = lbl.shape[1]
        self.datanum = lbl.shape[0]
        self.x_shape = x_shape
        self.dim = x_shape[1]
        self.vec = vec


    def get_class_label(self, y):
        for idx, v in enumerate(y):
            if v == 1:
                return idx
        return -1

    # This function assigns each data point to its own class
    # and returns the dictionary which contains the class name and parameters.
    def compute_cls(self, x):
        cls = {}
        # Appending each data point to its proper class
        for j in range(self.datanum):
            class_label = self.get_class_label(self.lbl[j])
            if class_label not in cls:
                cls[class_label] = []
            cls[class_label].append(x[j])
        return cls

    # This function computes mean of each class. The mean is calculated through each dimension
    def compute_Mi(self, cls):
        M_i = np.zeros((self.classnum, self.dim))
        for i in cls:
            # Mean of each class
	    # class_i = np.multiply(cls[i],vec)
            class_i = cls[i]
            M_i[i] = np.mean(class_i, axis=0)
        return M_i

    # Adding data points as tuple to the dictionary so that we can access indices
    def compute_indices(self, x):
        data_idx = {}
        for j in range(self.datanum):
            class_label = self.get_class_label(self.lbl[j])
            if class_label not in data_idx:
                data_idx[class_label] = []
            t = (j, x[j])
            data_idx[class_label].append(t)
        return data_idx

    # Adding indices to the list so we can access whole the indices
    def compute_listIndices(self, data_idx):
        lst_idx = []
        lst_idx_all = []
        for i in data_idx:
            if len(lst_idx) == 0:
                pass
                #Do nothing, because it is the first time list is created so is empty
            else:
                lst_idx = []
            # Here we put indices of each class in to the list called lst_idx_all
            for m in range(len(data_idx[i])):
                lst_idx.append(data_idx[i][m][0])
            lst_idx_all.append(lst_idx)
        return lst_idx_all

    # This function calculates between classes variances
    def compute_Sb(self, cls, M_i, M_0):
        Sb = np.zeros((self.dim, self.dim))
        for i in cls:
            B = (M_i[i] - M_0).reshape(self.dim, 1)
            B_trans = B.transpose()
            Sb += (float(len(cls[i])) / self.datanum) * B.dot(B_trans)
        return Sb

    # This function calculates within classes variances
    def compute_Sw(self, cls, M_i):
        Sw = np.zeros((self.dim, self.dim))
        for i in cls:
            N_i = float(len(cls[i]))
            W_WT = np.zeros((self.dim, self.dim))
            for xk in cls[i]:
                W = (xk - M_i[i])
                W_WT += np.outer(W, W)
            Sw += (N_i / self.datanum) * ((1. / N_i) * W_WT)
        return Sw

    # Calculating beta and Bi for Sb
    def compute_sig_beta_Bi(self, data_idx, M_i, M_0, lst_idx_all):
        # import pdb
        # pdb.set_trace()
        B_i = np.zeros((self.classnum, self.dim))
        Sig_beta_B_i_all = np.zeros((self.datanum, self.dim))
        for i in data_idx:
            # pdb.set_trace()
            # Calculating Bi
            B_i[i] = (M_i[i] - M_0).reshape(1, self.dim)
        for k in range(self.datanum):
            for i in data_idx:
                N_i = float(len(data_idx[i]))
                if k in lst_idx_all[i]:
                    beta = (float(1) / N_i) - (float(1) / self.datanum)
                    Sig_beta_B_i_all[k] += float(N_i) / self.datanum * (beta * B_i[i])
                else:
                    beta = -(float(1) / self.datanum)
                    Sig_beta_B_i_all[k] += float(N_i) / self.datanum * (beta * B_i[i])
        Sig_beta_B_i_all = Sig_beta_B_i_all.transpose()
        return Sig_beta_B_i_all


    # Calculating W_j s separately so we can access all the W_j s anytime
    def compute_wj(self, data_idx, M_i):
        W_i = np.zeros((self.datanum, self.dim))
        for i in data_idx:
            N_i = float(len(data_idx[i]))
            for tpl in data_idx[i]:
                xj = tpl[1]
                j = tpl[0]
                W_i[j] = (xj - M_i[i])
        return W_i

    # Calculating alpha and Wj for Sw
    def compute_sig_alpha_W(self, data_idx, lst_idx_all, W_i):
        Sig_alpha_W_i = np.zeros((self.datanum, self.dim))
        for i in data_idx:
            N_i = float(len(data_idx[i]))
            for tpl in data_idx[i]:
                k = tpl[0]
                for j in lst_idx_all[i]:
                    if k == j:
                        alpha = 1 - (float(1) / N_i)
                        Sig_alpha_W_i[k] += (alpha * W_i[j])
                    else:
                        alpha = 0 - (float(1) / N_i)
                        Sig_alpha_W_i[k] += (alpha * W_i[j])
        Sig_alpha_W_i = (1. / self.datanum) * np.transpose(Sig_alpha_W_i)
        return Sig_alpha_W_i

    # This function calculates log of our prior
    def lnpdf(self, x):
        x = x.reshape(self.x_shape)
        xprim = x.dot(self.vec)
        x = xprim
	# print x  
        cls = self.compute_cls(x)
        M_0 = np.mean(x, axis=0)
        M_i = self.compute_Mi(cls)
        Sb = self.compute_Sb(cls, M_i, M_0)
        Sw = self.compute_Sw(cls, M_i)
        # Sb_inv_N = np.linalg.inv(Sb + np.eye(Sb.shape[0]) * (np.diag(Sb).min() * 0.1))
        #Sb_inv_N = np.linalg.inv(Sb+np.eye(Sb.shape[0])*0.1)
	#print 'SB_inv: ', Sb_inv_N
        #Sb_inv_N = pdinv(Sb+ np.eye(Sb.shape[0]) * (np.diag(Sb).min() * 0.1))[0]
        Sb_inv_N = pdinv(Sb+np.eye(Sb.shape[0])*0.1)[0]
        return (-1 / self.sigma2) * np.trace(Sb_inv_N.dot(Sw))

    # This function calculates derivative of the log of prior function
    def lnpdf_grad(self, x):
        x = x.reshape(self.x_shape)
        xprim = x.dot(self.vec)
        x = xprim 
	# print x       
        cls = self.compute_cls(x)
        M_0 = np.mean(x, axis=0)
        M_i = self.compute_Mi(cls)
        Sb = self.compute_Sb(cls, M_i, M_0)
        Sw = self.compute_Sw(cls, M_i)
        data_idx = self.compute_indices(x)
        lst_idx_all = self.compute_listIndices(data_idx)
        Sig_beta_B_i_all = self.compute_sig_beta_Bi(data_idx, M_i, M_0, lst_idx_all)
        W_i = self.compute_wj(data_idx, M_i)
        Sig_alpha_W_i = self.compute_sig_alpha_W(data_idx, lst_idx_all, W_i)

        # Calculating inverse of Sb and its transpose and minus
        # Sb_inv_N = np.linalg.inv(Sb + np.eye(Sb.shape[0]) * (np.diag(Sb).min() * 0.1))
        #Sb_inv_N = np.linalg.inv(Sb+np.eye(Sb.shape[0])*0.1)
=======
>>>>>>> 4aa4a298
	#print 'SB_inv: ',Sb_inv_N
        #Sb_inv_N = pdinv(Sb+ np.eye(Sb.shape[0]) * (np.diag(Sb).min() * 0.1))[0]
        Sb_inv_N = pdinv(Sb+np.eye(Sb.shape[0])*0.1)[0]
        Sb_inv_N_trans = np.transpose(Sb_inv_N)
        Sb_inv_N_trans_minus = -1 * Sb_inv_N_trans
        Sw_trans = np.transpose(Sw)

        # Calculating DJ/DXk
        DJ_Dxk = 2 * (
            Sb_inv_N_trans_minus.dot(Sw_trans).dot(Sb_inv_N_trans).dot(Sig_beta_B_i_all) + Sb_inv_N_trans.dot(
                Sig_alpha_W_i))
        # Calculating derivative of the log of the prior
        DPx_Dx = ((-1 / self.sigma2) * DJ_Dxk)
        return DPx_Dx.T

    # def frb(self, x):
    #     from functools import partial
    #     from GPy.models import GradientChecker
    #     f = partial(self.lnpdf)
    #     df = partial(self.lnpdf_grad)
    #     grad = GradientChecker(f, df, x, 'X')
    #     grad.checkgrad(verbose=1)

    def rvs(self, n):
        return np.random.rand(n)  # A WRONG implementation

    def __str__(self):
        return 'DGPLVM_prior_Raq_TTT'


<<<<<<< HEAD
=======

>>>>>>> 4aa4a298

class HalfT(Prior):
    """
    Implementation of the half student t probability function, coupled with random variables.

    :param A: scale parameter
    :param nu: degrees of freedom

    """
    domain = _POSITIVE
    _instances = []

    def __new__(cls, A, nu):  # Singleton:
        if cls._instances:
            cls._instances[:] = [instance for instance in cls._instances if instance()]
            for instance in cls._instances:
                if instance().A == A and instance().nu == nu:
                    return instance()
        o = super(Prior, cls).__new__(cls, A, nu)
        cls._instances.append(weakref.ref(o))
        return cls._instances[-1]()

    def __init__(self, A, nu):
        self.A = float(A)
        self.nu = float(nu)
        self.constant = gammaln(.5*(self.nu+1.)) - gammaln(.5*self.nu) - .5*np.log(np.pi*self.A*self.nu)

    def __str__(self):
        return "hT({:.2g}, {:.2g})".format(self.A, self.nu)

    def lnpdf(self, theta):
        return (theta > 0) * (self.constant - .5*(self.nu + 1) * np.log(1. + (1./self.nu) * (theta/self.A)**2))

        # theta = theta if isinstance(theta,np.ndarray) else np.array([theta])
        # lnpdfs = np.zeros_like(theta)
        # theta = np.array([theta])
        # above_zero = theta.flatten()>1e-6
        # v = self.nu
        # sigma2=self.A
        # stop
        # lnpdfs[above_zero] = (+ gammaln((v + 1) * 0.5)
        #     - gammaln(v * 0.5)
        #     - 0.5*np.log(sigma2 * v * np.pi)
        #     - 0.5*(v + 1)*np.log(1 + (1/np.float(v))*((theta[above_zero][0]**2)/sigma2))
        # )
        # return lnpdfs

    def lnpdf_grad(self, theta):
        theta = theta if isinstance(theta, np.ndarray) else np.array([theta])
        grad = np.zeros_like(theta)
        above_zero = theta > 1e-6
        v = self.nu
        sigma2 = self.A
        grad[above_zero] = -0.5*(v+1)*(2*theta[above_zero])/(v*sigma2 + theta[above_zero][0]**2)
        return grad

    def rvs(self, n):
        # return np.random.randn(n) * self.sigma + self.mu
        from scipy.stats import t
        # [np.abs(x) for x in t.rvs(df=4,loc=0,scale=50, size=10000)])
        ret = t.rvs(self.nu, loc=0, scale=self.A, size=n)
        ret[ret < 0] = 0
        return ret


class Exponential(Prior):
    """
    Implementation of the Exponential probability function,
    coupled with random variables.

    :param l: shape parameter

    """
    domain = _POSITIVE
    _instances = []

    def __new__(cls, l):  # Singleton:
        if cls._instances:
            cls._instances[:] = [instance for instance in cls._instances if instance()]
            for instance in cls._instances:
                if instance().l == l:
                    return instance()
        o = super(Exponential, cls).__new__(cls, l)
        cls._instances.append(weakref.ref(o))
        return cls._instances[-1]()

    def __init__(self, l):
        self.l = l

    def __str__(self):
        return "Exp({:.2g})".format(self.l)

    def summary(self):
        ret = {"E[x]": 1. / self.l,
               "E[ln x]": np.nan,
               "var[x]": 1. / self.l**2,
               "Entropy": 1. - np.log(self.l),
               "Mode": 0.}
        return ret

    def lnpdf(self, x):
        return np.log(self.l) - self.l * x

    def lnpdf_grad(self, x):
        return - self.l

    def rvs(self, n):
        return np.random.exponential(scale=self.l, size=n)<|MERGE_RESOLUTION|>--- conflicted
+++ resolved
@@ -13,7 +13,6 @@
 class Prior(object):
     domain = None
     _instance = None
-
     def __new__(cls, *args, **kwargs):
         if not cls._instance or cls._instance.__class__ is not cls:
                 newfunc = super(Prior, cls).__new__
@@ -92,7 +91,6 @@
 #         self.sigma2 = np.square(self.sigma)
 #         self.constant = -0.5 * np.log(2 * np.pi * self.sigma2)
 
-
 class Uniform(Prior):
     domain = _REAL
     _instances = []
@@ -130,7 +128,6 @@
 #     def __setstate__(self, state):
 #         self.lower = state[0]
 #         self.upper = state[1]
-
 
 class LogGaussian(Gaussian):
     """
@@ -249,7 +246,6 @@
         self.inv, self.hld = pdinv(self.var)
         self.constant = -0.5 * self.input_dim * np.log(2 * np.pi) - self.hld
 
-
 def gamma_from_EV(E, V):
     warnings.warn("use Gamma.from_EV to create Gamma Prior", FutureWarning)
     return Gamma.from_EV(E, V)
@@ -331,7 +327,6 @@
         self.b = state[1]
         self.constant = -gammaln(self.a) + self.a * np.log(self.b)
 
-
 class InverseGamma(Gamma):
     """
     Implementation of the inverse-Gamma probability function, coupled with random variables.
@@ -344,8 +339,7 @@
     """
     domain = _POSITIVE
     _instances = []
-
-    def __new__(cls, a=1, b=.5):  # Singleton:
+    def __new__(cls, a=1, b=.5): # Singleton:
         if cls._instances:
             cls._instances[:] = [instance for instance in cls._instances if instance()]
             for instance in cls._instances:
@@ -903,8 +897,6 @@
         xprime = x.dot(np.diagflat(self.lamda))
         x = xprime
 	# print x
-<<<<<<< HEAD
-=======
         cls = self.compute_cls(x)
         M_0 = np.mean(x, axis=0)
         M_i = self.compute_Mi(cls)
@@ -1145,260 +1137,6 @@
         xprim = x.dot(self.vec)
         x = xprim
 	# print x  
->>>>>>> 4aa4a298
-        cls = self.compute_cls(x)
-        M_0 = np.mean(x, axis=0)
-        M_i = self.compute_Mi(cls)
-        Sb = self.compute_Sb(cls, M_i, M_0)
-        Sw = self.compute_Sw(cls, M_i)
-        # Sb_inv_N = np.linalg.inv(Sb + np.eye(Sb.shape[0]) * (np.diag(Sb).min() * 0.1))
-        #Sb_inv_N = np.linalg.inv(Sb+np.eye(Sb.shape[0])*0.1)
-<<<<<<< HEAD
-        #Sb_inv_N = pdinv(Sb+ np.eye(Sb.shape[0]) * (np.diag(Sb).min() * 0.5))[0]
-        Sb_inv_N = pdinv(Sb + np.eye(Sb.shape[0])*0.9)[0]
-=======
-	#print 'SB_inv: ', Sb_inv_N
-        #Sb_inv_N = pdinv(Sb+ np.eye(Sb.shape[0]) * (np.diag(Sb).min() * 0.1))[0]
-        Sb_inv_N = pdinv(Sb+np.eye(Sb.shape[0])*0.1)[0]
->>>>>>> 4aa4a298
-        return (-1 / self.sigma2) * np.trace(Sb_inv_N.dot(Sw))
-
-    # This function calculates derivative of the log of prior function
-    def lnpdf_grad(self, x):
-        x = x.reshape(self.x_shape)
-<<<<<<< HEAD
-        xprime = x.dot(np.diagflat(self.lamda))
-        x = xprime
-	# print x
-=======
-        xprim = x.dot(self.vec)
-        x = xprim 
-	# print x       
->>>>>>> 4aa4a298
-        cls = self.compute_cls(x)
-        M_0 = np.mean(x, axis=0)
-        M_i = self.compute_Mi(cls)
-        Sb = self.compute_Sb(cls, M_i, M_0)
-        Sw = self.compute_Sw(cls, M_i)
-        data_idx = self.compute_indices(x)
-        lst_idx_all = self.compute_listIndices(data_idx)
-        Sig_beta_B_i_all = self.compute_sig_beta_Bi(data_idx, M_i, M_0, lst_idx_all)
-        W_i = self.compute_wj(data_idx, M_i)
-        Sig_alpha_W_i = self.compute_sig_alpha_W(data_idx, lst_idx_all, W_i)
-
-        # Calculating inverse of Sb and its transpose and minus
-        # Sb_inv_N = np.linalg.inv(Sb + np.eye(Sb.shape[0]) * (np.diag(Sb).min() * 0.1))
-        #Sb_inv_N = np.linalg.inv(Sb+np.eye(Sb.shape[0])*0.1)
-<<<<<<< HEAD
-        #Sb_inv_N = pdinv(Sb+ np.eye(Sb.shape[0]) * (np.diag(Sb).min() * 0.5))[0]
-        Sb_inv_N = pdinv(Sb + np.eye(Sb.shape[0])*0.9)[0]
-        Sb_inv_N_trans = np.transpose(Sb_inv_N)
-        Sb_inv_N_trans_minus = -1 * Sb_inv_N_trans
-        Sw_trans = np.transpose(Sw)
-
-        # Calculating DJ/DXk
-        DJ_Dxk = 2 * (
-            Sb_inv_N_trans_minus.dot(Sw_trans).dot(Sb_inv_N_trans).dot(Sig_beta_B_i_all) + Sb_inv_N_trans.dot(
-                Sig_alpha_W_i))
-        # Calculating derivative of the log of the prior
-        DPx_Dx = ((-1 / self.sigma2) * DJ_Dxk)
-
-        DPxprim_Dx = np.diagflat(self.lamda).dot(DPx_Dx)
-
-        # Because of the GPy we need to transpose our matrix so that it gets the same shape as out matrix (denominator layout!!!)
-        DPxprim_Dx = DPxprim_Dx.T
-    
-        DPxprim_Dlamda = DPx_Dx.dot(x)
-
-    	# Because of the GPy we need to transpose our matrix so that it gets the same shape as out matrix (denominator layout!!!)
-        DPxprim_Dlamda = DPxprim_Dlamda.T
-
-        self.lamda.gradient = np.diag(DPxprim_Dlamda)
-	# print DPxprim_Dx
-        return DPxprim_Dx
-
-
-    # def frb(self, x):
-    #     from functools import partial
-    #     from GPy.models import GradientChecker
-    #     f = partial(self.lnpdf)
-    #     df = partial(self.lnpdf_grad)
-    #     grad = GradientChecker(f, df, x, 'X')
-    #     grad.checkgrad(verbose=1)
-
-    def rvs(self, n):
-        return np.random.rand(n)  # A WRONG implementation
-
-    def __str__(self):
-        return 'DGPLVM_prior_Raq_Lamda'
-
-# ******************************************
-
-class DGPLVM_T(Prior):
-    """
-    Implementation of the Discriminative Gaussian Process Latent Variable model paper, by Raquel.
-
-    :param sigma2: constant
-
-    .. Note:: DGPLVM for Classification paper implementation
-
-    """
-    domain = _REAL
-    # _instances = []
-    # def __new__(cls, mu, sigma): # Singleton:
-    #     if cls._instances:
-    #         cls._instances[:] = [instance for instance in cls._instances if instance()]
-    #         for instance in cls._instances:
-    #             if instance().mu == mu and instance().sigma == sigma:
-    #                 return instance()
-    #     o = super(Prior, cls).__new__(cls, mu, sigma)
-    #     cls._instances.append(weakref.ref(o))
-    #     return cls._instances[-1]()
-
-    def __init__(self, sigma2, lbl, x_shape, vec):
-        self.sigma2 = sigma2
-        # self.x = x
-        self.lbl = lbl
-        self.classnum = lbl.shape[1]
-        self.datanum = lbl.shape[0]
-        self.x_shape = x_shape
-        self.dim = x_shape[1]
-        self.vec = vec
-
-
-    def get_class_label(self, y):
-        for idx, v in enumerate(y):
-            if v == 1:
-                return idx
-        return -1
-
-    # This function assigns each data point to its own class
-    # and returns the dictionary which contains the class name and parameters.
-    def compute_cls(self, x):
-        cls = {}
-        # Appending each data point to its proper class
-        for j in range(self.datanum):
-            class_label = self.get_class_label(self.lbl[j])
-            if class_label not in cls:
-                cls[class_label] = []
-            cls[class_label].append(x[j])
-        return cls
-
-    # This function computes mean of each class. The mean is calculated through each dimension
-    def compute_Mi(self, cls):
-        M_i = np.zeros((self.classnum, self.dim))
-        for i in cls:
-            # Mean of each class
-	    # class_i = np.multiply(cls[i],vec)
-            class_i = cls[i]
-            M_i[i] = np.mean(class_i, axis=0)
-        return M_i
-
-    # Adding data points as tuple to the dictionary so that we can access indices
-    def compute_indices(self, x):
-        data_idx = {}
-        for j in range(self.datanum):
-            class_label = self.get_class_label(self.lbl[j])
-            if class_label not in data_idx:
-                data_idx[class_label] = []
-            t = (j, x[j])
-            data_idx[class_label].append(t)
-        return data_idx
-
-    # Adding indices to the list so we can access whole the indices
-    def compute_listIndices(self, data_idx):
-        lst_idx = []
-        lst_idx_all = []
-        for i in data_idx:
-            if len(lst_idx) == 0:
-                pass
-                #Do nothing, because it is the first time list is created so is empty
-            else:
-                lst_idx = []
-            # Here we put indices of each class in to the list called lst_idx_all
-            for m in range(len(data_idx[i])):
-                lst_idx.append(data_idx[i][m][0])
-            lst_idx_all.append(lst_idx)
-        return lst_idx_all
-
-    # This function calculates between classes variances
-    def compute_Sb(self, cls, M_i, M_0):
-        Sb = np.zeros((self.dim, self.dim))
-        for i in cls:
-            B = (M_i[i] - M_0).reshape(self.dim, 1)
-            B_trans = B.transpose()
-            Sb += (float(len(cls[i])) / self.datanum) * B.dot(B_trans)
-        return Sb
-
-    # This function calculates within classes variances
-    def compute_Sw(self, cls, M_i):
-        Sw = np.zeros((self.dim, self.dim))
-        for i in cls:
-            N_i = float(len(cls[i]))
-            W_WT = np.zeros((self.dim, self.dim))
-            for xk in cls[i]:
-                W = (xk - M_i[i])
-                W_WT += np.outer(W, W)
-            Sw += (N_i / self.datanum) * ((1. / N_i) * W_WT)
-        return Sw
-
-    # Calculating beta and Bi for Sb
-    def compute_sig_beta_Bi(self, data_idx, M_i, M_0, lst_idx_all):
-        # import pdb
-        # pdb.set_trace()
-        B_i = np.zeros((self.classnum, self.dim))
-        Sig_beta_B_i_all = np.zeros((self.datanum, self.dim))
-        for i in data_idx:
-            # pdb.set_trace()
-            # Calculating Bi
-            B_i[i] = (M_i[i] - M_0).reshape(1, self.dim)
-        for k in range(self.datanum):
-            for i in data_idx:
-                N_i = float(len(data_idx[i]))
-                if k in lst_idx_all[i]:
-                    beta = (float(1) / N_i) - (float(1) / self.datanum)
-                    Sig_beta_B_i_all[k] += float(N_i) / self.datanum * (beta * B_i[i])
-                else:
-                    beta = -(float(1) / self.datanum)
-                    Sig_beta_B_i_all[k] += float(N_i) / self.datanum * (beta * B_i[i])
-        Sig_beta_B_i_all = Sig_beta_B_i_all.transpose()
-        return Sig_beta_B_i_all
-
-
-    # Calculating W_j s separately so we can access all the W_j s anytime
-    def compute_wj(self, data_idx, M_i):
-        W_i = np.zeros((self.datanum, self.dim))
-        for i in data_idx:
-            N_i = float(len(data_idx[i]))
-            for tpl in data_idx[i]:
-                xj = tpl[1]
-                j = tpl[0]
-                W_i[j] = (xj - M_i[i])
-        return W_i
-
-    # Calculating alpha and Wj for Sw
-    def compute_sig_alpha_W(self, data_idx, lst_idx_all, W_i):
-        Sig_alpha_W_i = np.zeros((self.datanum, self.dim))
-        for i in data_idx:
-            N_i = float(len(data_idx[i]))
-            for tpl in data_idx[i]:
-                k = tpl[0]
-                for j in lst_idx_all[i]:
-                    if k == j:
-                        alpha = 1 - (float(1) / N_i)
-                        Sig_alpha_W_i[k] += (alpha * W_i[j])
-                    else:
-                        alpha = 0 - (float(1) / N_i)
-                        Sig_alpha_W_i[k] += (alpha * W_i[j])
-        Sig_alpha_W_i = (1. / self.datanum) * np.transpose(Sig_alpha_W_i)
-        return Sig_alpha_W_i
-
-    # This function calculates log of our prior
-    def lnpdf(self, x):
-        x = x.reshape(self.x_shape)
-        xprim = x.dot(self.vec)
-        x = xprim
-	# print x  
         cls = self.compute_cls(x)
         M_0 = np.mean(x, axis=0)
         M_i = self.compute_Mi(cls)
@@ -1431,8 +1169,6 @@
         # Calculating inverse of Sb and its transpose and minus
         # Sb_inv_N = np.linalg.inv(Sb + np.eye(Sb.shape[0]) * (np.diag(Sb).min() * 0.1))
         #Sb_inv_N = np.linalg.inv(Sb+np.eye(Sb.shape[0])*0.1)
-=======
->>>>>>> 4aa4a298
 	#print 'SB_inv: ',Sb_inv_N
         #Sb_inv_N = pdinv(Sb+ np.eye(Sb.shape[0]) * (np.diag(Sb).min() * 0.1))[0]
         Sb_inv_N = pdinv(Sb+np.eye(Sb.shape[0])*0.1)[0]
@@ -1463,10 +1199,7 @@
         return 'DGPLVM_prior_Raq_TTT'
 
 
-<<<<<<< HEAD
-=======
-
->>>>>>> 4aa4a298
+
 
 class HalfT(Prior):
     """
