--- conflicted
+++ resolved
@@ -5,12 +5,8 @@
 from .. import likelihoods
 from ..inference import optimization
 from ..util.misc import opt_wrapper
-<<<<<<< HEAD
 from ..inference.mcmc import PyMCInterface
-from parameterization import Parameterized
-=======
 from .parameterization import Parameterized
->>>>>>> 4cf70ea1
 import multiprocessing as mp
 import numpy as np
 from numpy.linalg.linalg import LinAlgError
